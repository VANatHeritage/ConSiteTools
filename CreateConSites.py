--- conflicted
+++ resolved
@@ -2,11 +2,7 @@
 # CreateConSites.py
 # Version:  ArcGIS Pro 2.9.x / Python 3.x
 # Creation Date: 2016-02-25
-<<<<<<< HEAD
-# Last Edit: 2022-01-31
-=======
 # Last Edit: 2022-01-28
->>>>>>> 87a26220
 # Creator:  Kirsten R. Hazler
 
 # Summary:
@@ -2385,31 +2381,30 @@
       # prjPolys = out_Scratch + os.sep + "prjPolys"
       # finPolys = ProjectToMatch_vec(flowBuff, in_Catch, prjPolys, copy = 0)
       # in_Polys = finPolys
-      
-      
-      # Burn in full catchments for alternate-process PFs
-      qry = "%s = 'SCU2'"%fld_Rule
-      arcpy.MakeFeatureLayer_management (in_PF, "lyr_altPF", qry)
-      count = countFeatures("lyr_altPF")
-      if count > 0:
-         arcpy.SelectLayerByLocation_management(catch, "INTERSECT", "lyr_altPF", "", "NEW_SELECTION")
-         printMsg("Appending full catchments for selected features...")
-         arcpy.Append_management (catch, flowBuff, "NO_TEST")
-         
       in_Polys = flowBuff
    
    else: 
       # Select catchments intersecting scuLines
       printMsg("Selecting catchments containing SCU lines...")
-      catch = arcpy.MakeFeatureLayer_management (in_Catch, "lyr_Catchments")
-      arcpy.SelectLayerByLocation_management (catch, "INTERSECT", in_Lines)
-      in_Polys = catch
-   
-      # # Dissolve catchments
-      # printMsg("Dissolving catchments...")
-      # dissCatch = out_Scratch + os.sep + "dissCatch"
-      # arcpy.Dissolve_management ("lyr_Catchments", dissCatch, "", "", "SINGLE_PART", "")
-      # in_Polys = dissCatch
+      arcpy.MakeFeatureLayer_management (in_Catch, "lyr_Catchments")
+      arcpy.SelectLayerByLocation_management ("lyr_Catchments", "INTERSECT", in_Lines)
+   
+      # Dissolve catchments
+      printMsg("Dissolving catchments...")
+      dissCatch = out_Scratch + os.sep + "dissCatch"
+      arcpy.Dissolve_management ("lyr_Catchments", dissCatch, "", "", "SINGLE_PART", "")
+      in_Polys = dissCatch
+   
+   # Burn in catchments for alternate-process PFs
+   qry = "%s = 'SCU2'"%fld_Rule
+   arcpy.MakeFeatureLayer_management (in_PF, "lyr_altPF", qry)
+   count = countFeatures("lyr_altPF")
+   if count > 0:
+      arcpy.SelectLayerByLocation_management("lyr_Catchments", "INTERSECT", "lyr_altPF", "", "NEW_SELECTION")
+      printMsg("Merging selected catchments with flow buffers...")
+      mergeFeats = arcpy.env.scratchGDB + os.sep + "mergeFeats"
+      arcpy.Merge_management ([in_Polys, "lyr_Catchments"], mergeFeats)
+      in_Polys = mergeFeats
    
    # Dissolve overlapping features and fill in gaps 
    printMsg("Dissolving adjacent/overlapping features...")
