# ----------------------------------------------------------------------------------------
# CreateConSites.py
# Version:  ArcGIS Pro 3.0.x / Python 3.x
# Creation Date: 2016-02-25
<<<<<<< HEAD
# Last Edit: 2022-08-23
=======
# Last Edit: 2022-09-14
>>>>>>> abae851c
# Creator:  Kirsten R. Hazler

# Summary:
# Suite of functions to delineate and review Natural Heritage Conservation Sites.
# Includes functionality to produce:
# - Terrestrial Conservation Sites (TCS)
# - Anthropogenic Habitat Zones (AHZ)
# - Stream Conservation Sites (SCS) or Stream Conservation Units (SCU)

# Dependencies:
# Functions for creating SCS/SCU will not work if the hydro network is not set up properly! The network geodatabase VA_HydroNet.gdb has been set up manually, not programmatically. The Network Analyst extension is required for some SCS functions, which will fail if the license is unavailable.
# ----------------------------------------------------------------------------------------

# Import function libraries and settings
from Helper import *
from arcpy.sa import *
import re # support for regular expressions


### Functions for input data preparation and output data review ###
def ExtractBiotics(BioticsPF, BioticsCS, outGDB):
   '''Extracts data from Biotics5 query layers for Procedural Features and Conservation Sites and saves to a file geodatabase.
   Note: this tool must be run from within a map document containing the relevant query layers.'''
   # Local variables:
   ts = datetime.now().strftime("%Y%m%d_%H%M%S") # timestamp
   
   # Inform user
   printMsg('Patience grasshopper; this will take a few minutes...')

   # Process: Copy Features (ConSites)
   printMsg('Copying ConSites...')
   outCS = outGDB + os.sep + 'ConSites_' + ts
   arcpy.CopyFeatures_management(BioticsCS, outCS)
   printMsg('Conservation Sites successfully exported to %s' %outCS)

   # Process: Copy Features (ProcFeats)
   printMsg('Copying Procedural Features...')
   unprjPF = r'in_memory\unprjProcFeats'
   arcpy.CopyFeatures_management(BioticsPF, unprjPF)
   
   # Process: Project
   printMsg('Projecting ProcFeats features...')
   outPF = outGDB + os.sep + 'ProcFeats_' + ts
   outCoordSyst = "PROJCS['NAD_1983_Virginia_Lambert',GEOGCS['GCS_North_American_1983',DATUM['D_North_American_1983',SPHEROID['GRS_1980',6378137.0,298.257222101]],PRIMEM['Greenwich',0.0],UNIT['Degree',0.0174532925199433]],PROJECTION['Lambert_Conformal_Conic'],PARAMETER['False_Easting',0.0],PARAMETER['False_Northing',0.0],PARAMETER['Central_Meridian',-79.5],PARAMETER['Standard_Parallel_1',37.0],PARAMETER['Standard_Parallel_2',39.5],PARAMETER['Latitude_Of_Origin',36.0],UNIT['Meter',1.0]]"
   transformMethod = "WGS_1984_(ITRF00)_To_NAD_1983"
   inCoordSyst = "PROJCS['WGS_1984_Web_Mercator_Auxiliary_Sphere',GEOGCS['GCS_WGS_1984',DATUM['D_WGS_1984',SPHEROID['WGS_1984',6378137.0,298.257223563]],PRIMEM['Greenwich',0.0],UNIT['Degree',0.0174532925199433]],PROJECTION['Mercator_Auxiliary_Sphere'],PARAMETER['False_Easting',0.0],PARAMETER['False_Northing',0.0],PARAMETER['Central_Meridian',0.0],PARAMETER['Standard_Parallel_1',0.0],PARAMETER['Auxiliary_Sphere_Type',0.0],UNIT['Meter',1.0]]"
   arcpy.Project_management(unprjPF, outPF, outCoordSyst, transformMethod, inCoordSyst, "PRESERVE_SHAPE", "")
   printMsg('Procedural Features successfully exported to %s' %outPF)
   
   return (outPF, outCS)

def ParseSiteTypes(in_ProcFeats, in_ConSites, out_GDB):
   '''Splits input Procedural Features and Conservation Sites into 3 feature classes each, one for each of site types subject to ConSite delineation and prioritization processes.
   Parameters:
   - in_ProcFeats: input feature class representing Procedural Features
   - in_ConSites: input feature class representing Conservation Sites
   - out_GDB: geodatabase in which outputs will be stored   
   '''
   
   # Define some queries
   # Note that flexibility has been added to aid transition from SCU to SCS
   qry_pfTCS = "RULE NOT IN ('SCU', 'SCS1', 'SCS2', 'MACS','KCS','AHZ')"
   qry_pfKCS = "RULE = 'KCS'"
   qry_pfSCU = "RULE IN ('SCU', 'SCS1', 'SCS2')"
   qry_pfAHZ = "RULE = 'AHZ'"
   qry_csTCS = "SITE_TYPE = 'Conservation Site'"
   qry_csKCS = "SITE_TYPE = 'Cave Site'"
   qry_csSCU = "SITE_TYPE IN ('SCU', 'SCS')"
   qry_csAHZ = "SITE_TYPE = 'Anthropogenic Habitat Zone'"
   
   
   # Define some outputs
   pfTCS = out_GDB + os.sep + 'pfTerrestrial'
   pfKCS = out_GDB + os.sep + 'pfKarst'
   pfSCU = out_GDB + os.sep + 'pfStream'
   pfAHZ = out_GDB + os.sep + 'pfAnthro'
   csTCS = out_GDB + os.sep + 'csTerrestrial'
   csKCS = out_GDB + os.sep + 'csKarst'
   csSCU = out_GDB + os.sep + 'csStream'
   csAHZ = out_GDB + os.sep + 'csAnthro'
   
   # Make a list of input/query/output triplets
   procList = [[in_ProcFeats, qry_pfTCS, pfTCS],
               [in_ProcFeats, qry_pfKCS, pfKCS],
               [in_ProcFeats, qry_pfSCU, pfSCU],
               [in_ProcFeats, qry_pfAHZ, pfAHZ],
               [in_ConSites, qry_csTCS, csTCS],
               [in_ConSites, qry_csKCS, csKCS],
               [in_ConSites, qry_csSCU, csSCU],
               [in_ConSites, qry_csAHZ, csAHZ]]
               
   # Process the data
   fcList = []
   for item in procList:
      input = item[0]
      query = item[1]
      output = item[2]
      printMsg("Creating feature class %s" %output)
      arcpy.Select_analysis (input, output, query)
      fcList.append(output)
   
   return fcList

def bmiFlatten(inConsLands, outConsLands, scratchGDB = None):
   '''Eliminates overlaps in the Conservation Lands feature class. The BMI field is used for consolidation; better BMI ranks (lower numeric values) take precedence over worse ones.
   
   Parameters:
   - inConsLands: Input polygon feature class representing Conservation Lands. Must include a field called 'BMI', with permissible values "1", "2", "3", "4", "5", or "U".
   - outConsLands: Output feature class with "flattened" Conservation Lands and updated BMI field.
   - scratchGDB: Geodatabase for storing scratch products
   '''
   
   arcpy.env.extent = 'MAXOF'
   
   if not scratchGDB:
      # For some reason this function runs more slowly if "in_memory" is used for scratchGDB, at least on my dinosaur computer, so set to scratchGDB on disk.
      scratchGDB = arcpy.env.scratchGDB
   
   for val in ["U", "5", "4", "3", "2", "1"]:
      # Make a subset feature layer
      lyr = "bmi%s"%val
      where_clause = "BMI = '%s'"%val
      printMsg('Making feature layer...')
      arcpy.management.MakeFeatureLayer(inConsLands, lyr, where_clause)
      
      # Dissolve
      dissFeats = scratchGDB + os.sep + "bmiDiss" + val
      printMsg('Dissolving...')
      arcpy.analysis.PairwiseDissolve(lyr, dissFeats, "BMI", "", "SINGLE_PART")
      
      # Update
      if val == "U":
         printMsg('Setting initial features to be updated...')
         inFeats = dissFeats
      else:
         printMsg('Updating with bmi %s...'%val)
         # printMsg('input features: %s'%inFeats)
         # printMsg('update features: %s'%dissFeats)
         if val == "1":
            updatedFeats = outConsLands
         else:
            updatedFeats = scratchGDB + os.sep + "upd_bmi%s"%val
         arcpy.analysis.Update(inFeats, dissFeats, updatedFeats)
         inFeats = updatedFeats
   return outConsLands
   
def TabParseNWI(inNWI, outTab):
   '''NOTE: OBSOLETE! This function is no longer necessary. Simply join the attributes from the parsed table now provided by NWI. I'm keeping the function here, though, as an example in case I ever need to write something similar in another situation.
   Given a National Wetlands Inventory (NWI) feature class, creates a table containing one record for each unique code in the ATTRIBUTE field. The codes in the ATTRIBUTE field are then parsed into easily comprehensible fields, to facilitate processing and mapping. (Adapted from a Model-Builder tool and a script tool.) 

   The following new fields are created, based on the value in the ATTRIBUTE field:
   - Syst: contains the System name; this is tier 1 in the NWI hierarchy
   - Subsyst: contains the Subsystem name; this is tier 2 in the NWI hierarchy
   - Cls1: contains the primary (in some cases the only) Class name; this is tier 3 in the NWI hierarchy
   - Subcls1: contains the primary (in some cases the only) Subclass name; this is tier 4 in the NWI hierarchy
   - Cls2: contains the secondary Class name for mixed NWI types
   - Subcls2: contains the secondary Subclass name for mixed NWI types
   - Tidal: contains the tidal status portion of the water regime
   - WtrReg: contains the flood frequency portion of the water regime
   - Mods: contains any additional type modifiers
   - Exclude: contains the value 'X' to flag features to be excluded from rule assignment. Features are excluded if the Mods field codes for any of the following modifiers: Farmed' (f), 'Artificial' (r), 'Spoil' (s), or 'Excavated' (x)

   The output table can be joined back to the NWI polygons using the ATTRIBUTE field as the key.
   
   Parameters:
   - inNWI: Input NWI polygon feature class
   - outTab: Output table containing one record for each unique code in the ATTRIBUTE field
   '''
   
   # Generate the initial table containing one record for each ATTRIBUTE value
   printMsg('Generating table with unique NWI codes...')
   arcpy.Statistics_analysis(inNWI, outTab, "ACRES SUM", "ATTRIBUTE;WETLAND_TYPE")

   # Create new fields to hold relevant attributes
   printMsg('Adding and initializing NWI attribute fields...')
   FldList = [('Syst', 10), 
              ('Subsyst', 25), 
              ('Cls1', 25), 
              ('Subcls1', 50),
              ('Cls2', 25),
              ('Subcls2', 50),
              ('Tidal', 20), 
              ('WtrReg', 50), 
              ('Mods', 5), 
              ('Exclude', 1)]
   flds = ["ATTRIBUTE"] # initializes master field list for later use
   for Fld in FldList:
      FldName = Fld[0]
      FldLen = Fld[1]
      flds.append(FldName)
      arcpy.AddField_management (outTab, FldName, 'TEXT', '', '', FldLen, '', 'NULLABLE', '', '')
   
   printMsg('Setting up some regex patterns and code dictionaries...')
   # Set up some patterns to match
   mix_mu = re.compile(r'/([1-7])?(RB|UB|AB|RS|US|EM|ML|SS|FO|RF|SB)?([1-7])?')
   # pattern for mixed map units
   full_pat =  re.compile(r'^(M|E|R|L|P)([1-5])?(RB|UB|AB|RS|US|EM|ML|SS|FO|RF|SB)?([1-7])?([A-V])?(.*)$') 
   # full pattern after removing secondary type
   ex_pat = re.compile(r'(f|r|s|x)', re.IGNORECASE)
   # pattern for final modifiers warranting exclusion from natural systems
   
   ### Set up a bunch of dictionaries, using the NWI code diagram for reference.
   # https://www.fws.gov/wetlands/documents/NWI_Wetlands_and_Deepwater_Map_Code_Diagram.pdf 
   # This code section reviewed/updated against diagram published in February 2019.
   
   # Set up subsystem dictionaries for each system
   # Lacustrine
   dLac = {'1':'Limnetic', '2':'Littoral'}
   # Marine and Estuarine
   dMarEst = {'1':'Subtidal', '2':'Intertidal'}
   # Riverine
   dRiv = {'1':'Tidal', 
           '2':'Lower Perennial',
           '3':'Upper Perennial',
           '4':'Intermittent'}
   # For dRiv, note that 5: Unknown Perennial is no longer a valid code and has been removed from the dictionary
           
   # Set up system dictionary matching each system with its subsystem dictionary
   # Note that Palustrine System has no Subsystems, thus no subsystem dictionary
   dSyst = {'M': ('Marine', dMarEst),
            'E': ('Estuarine', dMarEst),
            'R': ('Riverine', dRiv),
            'L': ('Lacustrine', dLac),
            'P': ('Palustrine', '')}
            
   # Set up subclass dictionaries for each class
   # Rock Bottom
   dRB = {'1': 'Bedrock',
          '2': 'Rubble'}
   # Unconsolidated Bottom
   dUB = {'1': 'Cobble-Gravel',
          '2': 'Sand',
          '3': 'Mud',
          '4': 'Organic'}
   # Aquatic Bed
   dAB = {'1': 'Algal',
          '2': 'Aquatic Moss',
          '3': 'Rooted Vascular',
          '4': 'Floating Vascular'}
   # Reef
   dRF = {'1': 'Coral',
          '2': 'Mollusk',
          '3': 'Worm'}
   # Rocky Shore
   dRS = {'1': 'Bedrock',
          '2': 'Rubble'}
   # Unconsolidated Shore
   dUS = {'1': 'Cobble-Gravel',
          '2': 'Sand',
          '3': 'Mud',
          '4': 'Organic',
          '5': 'Vegetated'}
   # Streambed
   dSB = {'1': 'Bedrock',
          '2': 'Rubble',
          '3': 'Cobble-Gravel',
          '4': 'Sand',
          '5': 'Mud',
          '6': 'Organic',
          '7': 'Vegetated'}
   # Emergent
   dEM = {'1': 'Persistent',
          '2': 'Non-persistent',
          '5': 'Phragmites australis'}
   # Woody (for Scrub-Shrub and Forested classes)
   dWd = {'1': 'Broad-leaved Deciduous',
          '2': 'Needle-leaved Deciduous',
          '3': 'Broad-leaved Evergreen',
          '4': 'Needle-leaved Evergreen',
          '5': 'Dead',
          '6': 'Deciduous',
          '7': 'Evergreen'}         
   
   # Set up class dictionary matching each class with its subclass dictionary
   dCls = {'RB': ('Rock Bottom', dRB),
           'UB': ('Unconsolidated Bottom', dUB),
           'AB': ('Aquatic Bed', dAB),
           'RF': ('Reef', dRF),
           'RS': ('Rocky Shore', dRS),
           'US': ('Unconsolidated Shore', dUS),
           'SB': ('Streambed', dSB),
           'EM': ('Emergent', dEM),
           'SS': ('Scrub-Shrub', dWd), 
           'FO': ('Forested', dWd)}
           
   # Set up water regime dictionary
   # Note that previously, there was no D or Q code; these have been added. The descriptors of some other codes have changed.
   dWtr = {'A': ('Nontidal', 'Temporarily Flooded'),
           'B': ('Nontidal', 'Seasonally Saturated'),
           'C': ('Nontidal', 'Seasonally Flooded'), 
           'D': ('Nontidal', 'Continuously Saturated'),
           'E': ('Nontidal', 'Seasonally Flooded / Saturated'),
           'F': ('Nontidal', 'Semipermanently Flooded'),
           'G': ('Nontidal', 'Intermittently Exposed'),
           'H': ('Nontidal', 'Permanently Flooded'),
           'J': ('Nontidal', 'Intermittently Flooded'),
           'K': ('Nontidal', 'Artificially Flooded'),
           'L': ('Saltwater Tidal', 'Subtidal'),
           'M': ('Saltwater Tidal', 'Irregularly Exposed'),
           'N': ('Saltwater Tidal', 'Regularly Flooded'),
           'P': ('Saltwater Tidal', 'Irregularly Flooded'),
           'Q': ('Freshwater Tidal', 'Regularly Flooded-Fresh Tidal'),
           'R': ('Freshwater Tidal', 'Seasonally Flooded-Fresh Tidal'),
           'S': ('Freshwater Tidal', 'Temporarily Flooded-Fresh Tidal'),
           'T': ('Freshwater Tidal', 'Semipermanently Flooded-Fresh Tidal'),
           'V': ('Freshwater Tidal', 'Permanently Flooded-Fresh Tidal')}
   
   # Loop through the records and assign field attributes based on NWI codes
   printMsg('Looping through the NWI codes to parse...')
   printMsg('Fields: %s'%flds)
   with arcpy.da.UpdateCursor(outTab, flds) as cursor:
      for row in cursor:
         nwiCode = row[0] 
         printMsg('Code: %s' % nwiCode)
         
         # First, for mixed map units, extract the secondary code portion from the code string
         m = mix_mu.search(nwiCode)
         if m:
            extract = m.group()
            nwiCode = nwiCode.replace(extract, '')
         
         # Parse out the primary sub-codes
         s = full_pat.search(nwiCode)
         h1 = s.group(1) # System code
         h2 = s.group(2) # Subsystem code
         h3 = s.group(3) # Class code
         h4 = s.group(4) # Subclass code
         mod1 = s.group(5) # Water Regime code
         row[9] = s.group(6) # Additional modifier code(s) go directly into Mods field
         if s.group(6):
            x = ex_pat.search(s.group(6))
            if x:
               row[10] = 'X' # Flags record for exclusion from natural(ish) systems
         
         # Assign attributes to primary fields by extracting from dictionaries
         row[1] = (dSyst[h1])[0] # Syst field
         try:
            row[2] = ((dSyst[h1])[1])[h2] # Subsyst field
         except:
            row[2] = None 
         try:
            row[3] = (dCls[h3])[0] # Cls1 field
         except:
            row[3] = None
         try:
            row[4] = ((dCls[h3])[1])[h4] # Subcls1 field
         except:
            row[4] = None
         try:
            row[7] = (dWtr[mod1])[0] # Tidal field
         except:
            row[7] = None
         try:
            row[8] = (dWtr[mod1])[1] # WtrReg field
         except:
            row[8] = None

         # If applicable, assign attributes to secondary fields by extracting from dictionaries
         if m:
            if m.group(1):
               h4_2 = m.group(1) # Secondary subclass code
            elif m.group(3):
               h4_2 = m.group(3)
            else:
               h4_2 = None
            if m.group(2):
               h3_2 = m.group(2) # Secondary class code
            else:
               h3_2 = None
            try:
               row[5] = (dCls[h3_2])[0] # Cls2 field
            except:
               row[5] = None
            try:
               row[6] = ((dCls[h3_2])[1])[h4_2] # Subcls2 field; requires secondary class for definition of subclass
            except:
               try:
                  row[6] = ((dCls[h3])[1])[h4_2] # If no secondary class, use primary class for subclass definition
               except:
                  row[6] = None   
            
         cursor.updateRow(row)
   printMsg('Mission accomplished.')
   return outTab
   
def RulesToNWI(inTab, inPolys):
   '''Assigns Site Building Blocks (SBB) rules and tidal status to National Wetland Inventory (NWI) codes, then attaches attributes from the code table to the wetland polygons. This function is specific to the Virginia Natural Heritage Program. 
   
   NOTES:
   - SBB rules 5, 6, 7, and 9 are included in this process. 
   - This function creates a binary column for each rule and for tidal status. If the rule or tidal status applies to a record, the value in the corresponding column is set to 1, otherwise the value is 0. 
   - Each record can have one or more rules assigned, or no rules at all.

   IMPORTANT: For this function to work correctly, the input table must have specific fields which are in the original code table obtained from the National Wetlands Inventory.
   
   Parameters:
   - inTab: Input table of NWI code definitions. (This table will be modified by the addition of binary fields.)
   - inPolys: Input NWI polygons representing wetlands. (This feature class will be modified by joining the fields from the code table.
   '''
   # Create new fields to hold SBB rules and tidal status, and set initial values to 0
   printMsg('Adding and initializing SBB rule and tidal status fields...')
   RuleList = ["Rule5", "Rule6", "Rule7", "Rule9", "Tidal", "Exclude"]
   for Rule in RuleList:
      arcpy.AddField_management (inTab, Rule, 'SHORT')
      arcpy.CalculateField_management (inTab, Rule, 0, "PYTHON")
   
   # Create a table view including only the desired fields
   flds = ["ATTRIBUTE", 
            "SYSTEM_NAME", 
            "SUBSYSTEM_NAME", 
            "CLASS_NAME", 
            "SUBCLASS_NAME",
            "SPLIT_CLASS_NAME",
            "SPLIT_SUBCLASS_NAME", 
            "WATER_REGIME_SUBGROUP", 
            "FIRST_MODIFIER_NAME",
            "SECOND_MODIFIER_NAME"]
   
   for rule in RuleList:
      flds.append(rule)
   
   fieldinfo = arcpy.FieldInfo()
   for f in flds:
      fieldinfo.addField(f, f, "VISIBLE", "")
   arcpy.management.MakeTableView(inTab, "nwiCodeTab", "", "", fieldinfo)
   
   # Loop through the records and assign rules
   printMsg('Examining NWI codes and assigning rules...')
   exclList = ["Farmed", "Artificial Substrate", "Excavated", "Spoil"]
   with arcpy.da.UpdateCursor(inTab, flds) as cursor:
      for row in cursor:
         # Get the values from relevant fields
         nwiCode = row[0]
         syst = row[1]
         subsyst = row[2]
         cls1 = row[3]
         subcls1 = row[4]
         cls2 = row[5]
         subcls2 = row[6]
         wtrReg = row[7]
         mod1 = row[8]
         mod2 = row[9]
         rule5 = row[10]
         rule6 = row[11]
         rule7 = row[12]
         rule9 = row[13]
         tidal = row[14]
         excl = row[15]
         
         # Update the values of SBB rule fields based on various criteria
         if mod1 in exclList or mod2 in exclList:
            row[15] = 1 # Exclude
            continue # Skip all the rest and go on to process the next record
         if wtrReg in ("Saltwater Tidal", "Freshwater Tidal"):
            row[14] = 1 # Set to tidal
            if syst == 'Marine' or syst == None:
               pass # No rule assigned
            else:
               if (cls1 in ('Emergent', 'Scrub-Shrub', 'Forested') or
                     cls2 in ('Emergent', 'Scrub-Shrub', 'Forested') or
                     cls1 == 'Aquatic Bed' and subcls1 == None or
                     cls2 == 'Aquatic Bed' and subcls2 == None or
                     subcls1 in ('Rooted Vascular', 'Floating Vascular', 'Vegetated') or
                     subcls2 in ('Rooted Vascular', 'Floating Vascular', 'Vegetated')):
                  row[13] = 1 # Assign Rule 9
               else:
                  pass # No rule assigned
         elif wtrReg == 'Nontidal':
            if syst == 'Lacustrine':
               row[11] = 1 # Assign Rule 6
               row[12] = 1 # Assign Rule 7
            elif syst == 'Palustrine':
               if (cls1 in ('Emergent', 'Scrub-Shrub', 'Forested') or
                   cls2 in ('Emergent', 'Scrub-Shrub', 'Forested')): 
                  if (cls1 == 'Emergent' or cls2 == 'Emergent'):
                     row[10] = 1 # Assign Rule 5
                     row[11] = 1 # Assign Rule 6
                     row[12] = 1 # Assign Rule 7
                  else:
                     row[10] = 1 # Assign Rule 5
               else:
                  row[11] = 1 # Assign Rule 6
                  row[12] = 1 # Assign Rule 7
            else:
               pass # No rule assigned
         else:
            pass # No rule assigned
         
         cursor.updateRow(row)
   
   # Join fields from codes table to polygons
   printMsg("Joining attribute fields from code table to polygons...")
   flds.remove("ATTRIBUTE")
   arcpy.management.JoinField(inPolys, "ATTRIBUTE", inTab, "ATTRIBUTE", flds)
   
   printMsg('Mission accomplished.')
   return 
   
def prepFlowBuff(in_FlowDist, truncDist, procMask, out_Rast, snapRast = None):
   '''Given a continuous raster representing flow distance, creates a binary raster where distances less than or equal to the truncation distance are set to 1, and everything else is set to null.
   
   Parameters:
   - in_FlowDist: Input raster representing flow distance 
   - truncDist: The distance (in raster map units) used as the truncation threshold
   - procMask: Feature class delineating the processing area
   - out_Rast: Output raster in which flow distances less than or equal to the truncation distance are set to 1
   - snapRast (optional): Raster used to determine coordinate system and alignment of output. If a snap raster is specified, the output will be reprojected to match.
   '''
   
   # TO DO: Clip by HUC boundary. Output polygons instead of raster. Split features by catchments. Repair geometry. Debug. 
   
   # Check out Spatial Analyst extention
   arcpy.CheckOutExtension("Spatial")
   
   # Set environment - had to do this b/c SetNull was inexplicably failing when saving temporary raster
   # I also had to delete my scratch workspace before I could proceed, for future reference...
   scratchGDB = arcpy.env.scratchGDB
   arcpy.env.scratchWorkspace = scratchGDB
   
   # Cast string as raster
   in_FlowDist = Raster(in_FlowDist)
   
   # Convert nulls to zero
   printMsg("Converting nulls to zero...")
   FlowDist = Con(IsNull(in_FlowDist),0,in_FlowDist)
   
   # Recode raster
   printMsg("Recoding raster...")
   where_clause = "VALUE > %s" %truncDist
   buffRast = SetNull (FlowDist, 1, where_clause)
   
   # Reproject or save directly
   if snapRast == None:
      printMsg("Saving raster...")
      buffRast.save(out_Rast)
   else:
      ProjectToMatch_ras(buffRast, snapRast, out_Rast, "NEAREST")
   
   # Check in Spatial Analyst extention
   arcpy.CheckInExtension("Spatial")
   
   printMsg("Mission complete.")
   
   return out_Rast

def prepInclusionZone(in_Zone1, in_Zone2, in_Score, out_Rast, truncVal = 9):
   '''Creates a binary raster which is set to 1 to indicate an "inclusion zone", null otherwise. A cell is in the inclusion zone if either of these conditions is true:
      - the Zone1 raster is non-null
      - the Zone2 raster is non-null AND the Impact Score is greater than or equal to the truncation value (truncVal)
      
   Parameters:
      - in_Zone1: input raster representing Zone 1 (the more critical zone, e.g., the inner flow buffer)
      - in_Zone2: input raster representing Zone 2 (the less critical zone, e.g., the outer flow buffer. Zone1 is assumed to be nested within Zone2.)
      - in_Score: input raster representing a score indicating relative importance. (In practice, it may be better to use a "sliced" score raster, so that the inclusion can be based on a quantile.)
      - out_Rast: output raster representing the inclusion zone
      - truncVal: truncation value; values in the Score raster greater than or equal to this value are eligible for inclusion in the final raster
   '''
   
   # Check out Spatial Analyst extention
   arcpy.CheckOutExtension("Spatial")
   
   # # Set environment - had to do this b/c SetNull was inexplicably failing when saving temporary raster
   # # I also had to delete my scratch workspace before I could proceed, for future reference...
   # scratchGDB = arcpy.env.scratchGDB
   # arcpy.env.scratchWorkspace = scratchGDB
   arcpy.env.extent = in_Score
   
   # Cast strings as rasters
   print("Casting strings as rasters...")
   in_Zone1 = Raster(in_Zone1)
   in_Zone2 = Raster(in_Zone2)
   in_Score = Raster(in_Score)
   
   # Calculate zone and save
   print("Calculating inclusion zone...")
   # r = Con(in_Zone1, 1, Con(in_Zone2, Con(in_Score >= truncVal, 1)))
   r = Con(in_Score >= truncVal, Con(in_Zone2, 1), Con(in_Zone1, 1))
   print("Saving...")
   r.save(out_Rast)
   
   print("Mission complete.")
   return out_Rast
   
def ReviewConSites(auto_CS, orig_CS, cutVal, out_Sites, fld_SiteID = "SITEID", scratchGDB = arcpy.env.scratchWorkspace):
   '''Submits new (typically automated) Conservation Site features to a Quality Control procedure, comparing new to existing (old) shapes  from the previous production cycle. It determines which of the following applies to the new site:
   - N:  Site is new, not corresponding to any old site.
   - I:  Site is identical to an old site.
   - M:  Site is a merger of two or more old sites.
   - S:  Site is one of several that split off from an old site.
   - C:  Site is a combination of merger(s) and split(s)
   - B:  Boundary change only.  Site corresponds directly to an old site, but the boundary has changed to some extent.

   For the last group of sites (B), determines how much the boundary has changed.  A "PercDiff" field contains the percentage difference in area between old and new shapes.  The area that differs is determined by ArcGIS's Symmetrical Difference tool.  The user specifies a threshold beyond which the difference is deemed "significant".  (I recommend 10% change as the cutoff).

   Finally, adds additional fields for QC purposes, and flags records that should be examined by a human (all N, M, and S sites, plus and B sites with change greater than the threshold).

   In the output feature class, the output geometry is identical to the input new Conservation Sites features, but attributes have been added for QC purposes.  The added attributes are as follows:
   - ModType:  Text field indicating how the site has been modified, relative to existing old sites.  Values are "N". "M", "S", "I", or "B" as described above.
   - PercDiff:  Numeric field indicating the percent difference between old and new boundaries, as described above.  Applies only to sites where ModType = "B".
   - AssignID:  Long integer field containing the old SITEID associated with the new site.  This field is automatically populated only for sites where ModType is "B" or "I".  For other sites, the ID should be manually assigned during site review.  Attributes associated with this ID may be transferred, in whole or in part, from the old site to the new site.  
   - Flag:  Short integer field indicating whether the new site needs to be examined by a human (1) or not (0).  All sites where ModType is "N", "M", or "S" are flagged automatically.  Sites where ModType = "B" are flagged if the value in the PercDiff field is greater than the user-specified threshold.
   - Comment:  Text field to be used by site reviewers to enter comments.  Nothing is entered automatically.

   User inputs:
   - auto_CS: new (typically automated) Conservation Site feature class
   - orig_CS: old Conservation Site feature class for comparison (the one currently in Biotics)
   - cutVal: a cutoff percentage that will be used to flag features that represent significant boundary growth or reduction(e.g., 10%)
   - out_Sites: output new Conservation Sites feature class with QC information
   - fld_SiteID: the unique site ID field in the old CS feature class
   - scratchGDB: scratch geodatabase for intermediate products'''

   # Recast cutVal as a number b/c for some reasons it's acting like text
   cutVal = float(cutVal)
   
   # Determine how many old sites are overlapped by each automated site.  
   # Automated sites provide the output geometry
   printMsg("Performing first spatial join...")
   fldmap = "Shape_Length \"Shape_Length\" false true true 8 Double 0 0 ,First,#,auto_CS,Shape_Length,-1,-1;Shape_Area \"Shape_Area\" false true true 8 Double 0 0 ,First,#,auto_CS,Shape_Area,-1,-1"
   arcpy.analysis.SpatialJoin(auto_CS, orig_CS, out_Sites, "JOIN_ONE_TO_ONE", "KEEP_ALL", fldmap, "INTERSECT")
   
   # Add a field to indicate site type
   arcpy.management.AddField(out_Sites, "ModType", "TEXT", "", "", 1)

   # Get the new sites.
   # These are automated sites with no corresponding old site
   printMsg("Separating out brand new sites...")
   qry = "Join_Count = 0"
   arcpy.management.MakeFeatureLayer(out_Sites, "newLyr", qry)
   arcpy.management.CalculateField("newLyr", "ModType", '"N"')

   # Get the single and split sites.
   # These are sites that overlap exactly one old site each. This may be a one-to-one correspondence or a split.
   printMsg("Separating out sites that may be singles or splits...")
   qry = "Join_Count = 1"
   arcpy.management.MakeFeatureLayer(out_Sites, "ssLyr", qry)
   arcpy.management.CalculateField("ssLyr", "ModType", '"S"')

   # Get the merged sites.
   # These are sites overlapping multiple old sites. Some may be pure merges, others combo merge/split sites.
   printMsg("Separating out merged sites...")
   qry = "Join_Count > 1"
   arcpy.management.MakeFeatureLayer(out_Sites, "mergeLyr", qry)
   arcpy.management.CalculateField("mergeLyr", "ModType", '"M"')

   # Process: Remove extraneous fields and make new layers
   for fld in ["Join_Count", "TARGET_FID"]:
      try:
         arcpy.DeleteField_management (out_Sites, fld)
      except:
         pass
   qry = "ModType = 'S'"
   arcpy.management.MakeFeatureLayer(out_Sites, "ssLyr", qry)
   qry = "ModType = 'M'"
   arcpy.management.MakeFeatureLayer(out_Sites, "mergeLyr", qry)
   
   # Determine how many automated sites are overlapped by each old site.  
   # Old sites provide the output geometry
   printMsg("Performing second spatial join...")
   Join2 = scratchGDB + os.sep + "Join2"
   arcpy.analysis.SpatialJoin(orig_CS, auto_CS, Join2, "JOIN_ONE_TO_ONE", "KEEP_COMMON", fldmap, "INTERSECT")
   arcpy.management.JoinField(Join2, "TARGET_FID", orig_CS, "OBJECTID", "%s" %fld_SiteID)

   # Make separate layers for old sites that were or were not split
   arcpy.management.MakeFeatureLayer(Join2, "NoSplitLyr", "Join_Count = 1")
   arcpy.management.MakeFeatureLayer(Join2, "SplitLyr", "Join_Count > 1")
   
   # Get the single sites (= no splits or merges; one-to-one relationship with old sites)
   printMsg("Separating out identical and boundary-change-only sites...")
   arcpy.management.SelectLayerByLocation("ssLyr", "INTERSECT", "NoSplitLyr", "", "NEW_SELECTION", "NOT_INVERT")
   c = countSelectedFeatures("ssLyr")
   if c > 0:
      printMsg("There are %s single sites (no splits or merges)"%str(c))
      arcpy.management.CalculateField("ssLyr", "ModType", '"B"')
      qry = "ModType = 'B'"
      bLyr = arcpy.management.MakeFeatureLayer(out_Sites, "bLyr", qry)
      # Get the old site IDs to attach to SingleSites.  
      # Single Sites provide the output geometry
      printMsg("Attaching site IDs...")
      Join3 = scratchGDB + os.sep + "Join3"
      arcpy.analysis.SpatialJoin("bLyr", orig_CS, Join3, "JOIN_ONE_TO_ONE", "KEEP_COMMON", "", "INTERSECT")
      arcpy.management.JoinField("ssLyr", "OBJECTID", Join3, "TARGET_FID", fld_SiteID)
      arcpy.management.AlterField("ssLyr", fld_SiteID, "AssignID", "AssignID")
   else:
      arcpy.management.AddField(out_Sites, "AssignID", "TEXT", "", "", 40)
      bLyr = None
   
   # Get the subset of single sites that are identical to old sites
   if bLyr: 
      arcpy.management.SelectLayerByLocation("bLyr", "ARE_IDENTICAL_TO", "NoSplitLyr", "", "NEW_SELECTION", "NOT_INVERT")
      c = countSelectedFeatures("ssLyr")
      if c > 0:
         printMsg("%s sites are identical to the old ones..."%str(c))
         arcpy.management.CalculateField("ssLyr", "ModType", '"I"')
   else:
      pass
   
   # Get the combo split-merge sites
   printMsg("Separating out combo split-merge sites...")
   arcpy.management.SelectLayerByLocation("mergeLyr", "INTERSECT", "SplitLyr", "", "NEW_SELECTION", "NOT_INVERT")
   # ComboSites = scratchGDB + os.sep + "ComboSites"
   # arcpy.management.CopyFeatures("mergeLyr")
   c = countSelectedFeatures("mergeLyr")
   if c > 0:
      printMsg("There are %s combo split-merge sites"%str(c))
      arcpy.management.CalculateField("mergeLyr", "ModType", '"C"')

   # Process:  Add Fields; Calculate Fields
   printMsg("Calculating fields...")
   for fld in [("PercDiff", "DOUBLE", ""), ("Flag", "SHORT", ""), ("Comment", "TEXT", 250)]:
      arcpy.management.AddField(out_Sites, fld[0], fld[1], "", "", fld[2]) 
   CodeBlock = """def Flag(ModType):
      if ModType in ("N", "M", "C", "S", "B"):
         flg = 1
      else:
         flg = 0
      return flg"""
   Expression = "Flag(!ModType!)"
   arcpy.management.CalculateField(out_Sites, "Flag", Expression, "PYTHON3", CodeBlock) 
      
   # Loop through the individual Boundary Change sites and check for amount of change
   qry = "ModType = 'B'"
   arcpy.management.MakeFeatureLayer(out_Sites, "B_Lyr", qry)
   myIndex = 1 # Set a counter index
   printMsg("Examining boundary changes for boundary change only sites...")
   with arcpy.da.UpdateCursor("B_Lyr", ["SHAPE@", "AssignID", "PercDiff", "Flag"]) as mySites: 
      for site in mySites: 
         try: # put all this in a TRY block so that even if one feature fails, script can proceed to next feature
            # Extract the shape and ID from the data record
            myShape = site[0]
            myID = site[1]
            printMsg("\nWorking on Site ID %s" %myID)
            
            qry = '"%s" = \'%s\'' %(fld_SiteID, myID)
            tmpOldSite = arcpy.management.MakeFeatureLayer(orig_CS, "tmpLyr", qry)

            # Get the area of the old site
            OldArea = arcpy.SearchCursor(tmpOldSite).next().shape.area

            # Process:  Symmetrical Difference (Analysis)
            # Create features from the portions of the old and new sites that do NOT overlap
            tmpSymDiff = "in_memory" + os.sep + "tmpSymDiff"
            arcpy.analysis.SymDiff(tmpOldSite, myShape, tmpSymDiff, "ONLY_FID", "")

            # Process:  Dissolve (Data Management)
            # Dissolve the Symmetrical Difference polygons into a single (multi-part) polygon
            tmpDissolve = "in_memory" + os.sep + "tmpDissolve"
            arcpy.analysis.PairwiseDissolve(tmpSymDiff, tmpDissolve)

            # Get the area of the difference shape
            DiffArea = arcpy.SearchCursor(tmpDissolve).next().shape.area

            # Calculate the percent difference from old shape, and set the value in the record
            PercDiff = 100*DiffArea/OldArea
            printMsg("The shapes differ by " + str(PercDiff) + " percent of original site area")
            site[2] = PercDiff

            # If the difference is greater than the cutoff, set the flag value to "Suspect", otherwise "Okay"
            if PercDiff > cutVal:
               printMsg("Shapes are significantly different; flagging record")
               site[3] = 1
            else:
               printMsg("Shapes are similar; unflagging record")
               site[3] = 0

            # Update the data table
            mySites.updateRow(site) 
         
         except:       
            # Add failure message
            printMsg("Failed to fully process feature " + str(myIndex))

            # Error handling code swiped from "A Python Primer for ArcGIS"
            tb = sys.exc_info()[2]
            tbinfo = traceback.format_tb(tb)[0]
            pymsg = "PYTHON ERRORS:\nTraceback Info:\n" + tbinfo + "\nError Info:\n " + str(sys.exc_info()[1])
            msgs = "ARCPY ERRORS:\n" + arcpy.GetMessages(2) + "\n"

            arcpy.AddError(msgs)
            arcpy.AddError(pymsg)
            printMsg(arcpy.GetMessages(1))

            # Add status message
            printMsg("\nMoving on to the next feature.  Note that the output will be incomplete.")
         
         finally:
            # Increment the index by one, and clear the in_memory workspace before returning to beginning of the loop
            myIndex += 1 
            arcpy.Delete_management("in_memory")

   return out_Sites


### Functions for creating Terrestrial Conservation Sites (TCS) and Anthropogenic Habitat Zones (AHZ) ###
def GetEraseFeats (inFeats, selQry, elimDist, outEraseFeats, elimFeats = "", scratchGDB = "in_memory"):
   ''' For ConSite creation: creates exclusion features from input hydro or transportation surface features'''
   # Process: Make Feature Layer (subset of selected features)
   arcpy.MakeFeatureLayer_management(inFeats, "Selected_lyr", selQry)

   # If it's a string, parse elimination distance and get the negative
   if type(elimDist) == str:
      origDist, units, meas = multiMeasure(elimDist, 1)
      negDist, units, negMeas = multiMeasure(elimDist, -1)
   else:
      origDist = elimDist
      meas = elimDist
      negDist = -1*origDist
      negMeas = negDist
   
   # Process: Eliminate narrow features (or portions thereof)
   CoalEraseFeats = scratchGDB + os.sep + 'CoalEraseFeats'
   Coalesce("Selected_lyr", negDist, CoalEraseFeats, scratchGDB)
   
   # Process: Bump features back out to avoid weird pinched shapes
   BumpEraseFeats = scratchGDB + os.sep + 'BumpEraseFeats'
   Coalesce(CoalEraseFeats, elimDist, BumpEraseFeats, scratchGDB)

   if elimFeats == "":
      CleanFeatures(BumpEraseFeats, outEraseFeats)
   else:
      CleanErase(BumpEraseFeats, elimFeats, outEraseFeats)
   
   # Cleanup
   if scratchGDB == "in_memory":
      trashlist = [CoalEraseFeats]
      garbagePickup(trashlist)
   
   return outEraseFeats

def CullEraseFeats (inEraseFeats, in_Feats, fld_SFID, PerCov, outEraseFeats, scratchGDB = "in_memory"):
   '''For ConSite creation: Culls exclusion features containing a significant percentage of any input feature's (PF or SBB) area'''
   # Process:  Add Field (Erase ID) and Calculate
   arcpy.AddField_management (inEraseFeats, "eFID", "LONG")
   arcpy.CalculateField_management (inEraseFeats, "eFID", "!OBJECTID!", "PYTHON")
   
   # Process: Tabulate Intersection
   # This tabulates the percentage of each input feature that is contained within each erase feature
   TabIntersect = scratchGDB + os.sep + os.path.basename(inEraseFeats) + "_TabInter"
   arcpy.TabulateIntersection_analysis(in_Feats, fld_SFID, inEraseFeats, TabIntersect, "eFID", "", "", "HECTARES")
   
   # Process: Summary Statistics
   # This tabulates the maximum percentage of ANY input feature within each erase feature
   TabSum = scratchGDB + os.sep + os.path.basename(inEraseFeats) + "_TabSum"
   arcpy.Statistics_analysis(TabIntersect, TabSum, "PERCENTAGE SUM", fld_SFID)
   
   # Process: Join Field
   # This joins the summed percentage value back to the original input features
   try:
      arcpy.DeleteField_management (in_Feats, "SUM_PERCENTAGE")
   except:
      pass
   arcpy.JoinField_management(in_Feats, fld_SFID, TabSum, fld_SFID, "SUM_PERCENTAGE")
   
   # Process: Select features containing a large enough percentage of erase features
   WhereClause = "SUM_PERCENTAGE >= %s" % PerCov
   selInFeats = scratchGDB + os.sep + 'selInFeats'
   arcpy.Select_analysis(in_Feats, selInFeats, WhereClause)
   
   # Process:  Clean Erase (Use selected input features to chop out areas of exclusion features)
   CleanErase(inEraseFeats, selInFeats, outEraseFeats, scratchGDB)
   
   if scratchGDB == "in_memory":
      # Cleanup
      trashlist = [TabIntersect, TabSum]
      garbagePickup(trashlist)
   
   return outEraseFeats

def CullFrags (inFrags, in_PF, searchDist, outFrags):
   '''For ConSite creation: Culls SBB or ConSite fragments farther than specified search distance from Procedural Features'''
   
   # Process: Near
   arcpy.Near_analysis(inFrags, in_PF, searchDist, "NO_LOCATION", "NO_ANGLE", "PLANAR")

   # Process: Make Feature Layer
   WhereClause = '"NEAR_FID" <> -1'
   arcpy.MakeFeatureLayer_management(inFrags, "Frags_lyr", WhereClause)

   # Process: Clean Features
   CleanFeatures("Frags_lyr", outFrags)
   
   return outFrags

def ExpandPFselection(inPF_lyr, inCS_lyr, SearchDist):
   '''Given an initial selection of Procedural Features (PFs), expands the selection to include additional PFs in the vicinity that could affect the Conservation Site update. Must be in the context of a map, with selectable layers
   
   Parameters:
   - inPF_lyr: layer representing Procedural Features. Must have a selection on it.
   - inCS_lyr: layer representing Conservaton Sites. Must be of same type as PFs.
   - SearchDist: distance within which PFs should be added to the selection
   
   '''
   # # If applicable, clear any selections on the PFs and ConSites inputs
   # typePF = (arcpy.Describe(inPF)).dataType
   # typeCS = (arcpy.Describe(inConSites)).dataType
   # if typePF == 'FeatureLayer':
      # arcpy.SelectLayerByAttribute_management (inPF, "CLEAR_SELECTION")
   # if typeCS == 'FeatureLayer':
      # arcpy.SelectLayerByAttribute_management (inConSites, "CLEAR_SELECTION")
      
   # # Make Feature Layers from PFs and ConSites
   # arcpy.MakeFeatureLayer_management(inPF, "PF_lyr")   
   # arcpy.MakeFeatureLayer_management(inConSites, "Sites_lyr")

   c = countSelectedFeatures(inPF_lyr)
   if c == 0:
      printErr("You need to have an active selection on the PF layer for this function to work.")
   else:
      inPF_lyr = ExpandSelection(inPF_lyr, SearchDist)
      
   arcpy.management.SelectLayerByLocation(inCS_lyr, "INTERSECT", inPF_lyr, "", "NEW_SELECTION")
   inPF_lyr = arcpy.management.SelectLayerByLocation(inPF_lyr, "INTERSECT", inCS_lyr, "", "ADD_TO_SELECTION")
   
   c = countSelectedFeatures(inPF_lyr)
   printMsg("Update: %s PFs are selected"%str(c))
   
   return inPF_lyr
   
def SubsetSBBandPF(inSBB, inPF, selOption, fld_SFID, outSBB, outPF):
   '''Given input Site Building Blocks (SBB) features, selects the corresponding Procedural Features (PF). Or vice versa, depending on SelOption parameter.  Outputs the selected SBBs and PFs to new feature classes.'''
   if selOption == "PF":
      inSelector = inSBB
      inSelectee = inPF
      outSelector = outSBB
      outSelectee = outPF
   elif selOption == "SBB":
      inSelector = inPF
      inSelectee = inSBB
      outSelector = outPF
      outSelectee = outSBB
   else:
      printErr('Invalid selection option')
     
   # If applicable, clear any selections on the Selectee input
   typeSelectee = (arcpy.Describe(inSelectee)).dataType
   if typeSelectee == 'FeatureLayer':
      arcpy.SelectLayerByAttribute_management (inSelectee, "CLEAR_SELECTION")
      
   # Copy the Selector features to the output feature class
   arcpy.CopyFeatures_management (inSelector, outSelector) 

   # Make Feature Layer from Selectee features
   arcpy.MakeFeatureLayer_management(inSelectee, "Selectee_lyr") 

   # Get the Selectees associated with the Selectors, keeping only common records
   arcpy.AddJoin_management ("Selectee_lyr", fld_SFID, outSelector, fld_SFID, "KEEP_COMMON")

   # Select all Selectees that were joined
   arcpy.SelectLayerByAttribute_management ("Selectee_lyr", "NEW_SELECTION")

   # Remove the join
   arcpy.RemoveJoin_management ("Selectee_lyr")

   # Copy the selected Selectee features to the output feature class
   arcpy.CopyFeatures_management ("Selectee_lyr", outSelectee)
   
   featTuple = (outPF, outSBB)
   return featTuple

def AddCoreAreaToSBBs(in_PF, in_SBB, fld_SFID, in_Core, out_SBB, BuffDist = "1000 METERS", scratchGDB = "in_memory"):
   '''Adds core area to SBBs of PFs intersecting that core. This function should only be used with a single Core feature; i.e., either embed it within a loop, or use an input Cores layer that contains only a single core. Otherwise it will not behave as needed.
   in_PF: layer or feature class representing Procedural Features
   in_SBB: layer or feature class representing Site Building Blocks
   fld_SFID: unique ID field relating PFs to SBBs
   in_Core: layer or feature class representing habitat Cores
   BuffDist: distance used to add buffer area to SBBs
   scratchGDB: geodatabase to store intermediate products'''
   
   # Make Feature Layer from PFs
   where_clause = "RULE NOT IN ('AHZ', '1')"
   arcpy.MakeFeatureLayer_management(in_PF, "PF_CoreSub", where_clause)
   
   # Get PFs centered in the core
   # printMsg('Selecting PFs intersecting the core...')
   arcpy.SelectLayerByLocation_management("PF_CoreSub", "INTERSECT", in_Core, "", "NEW_SELECTION", "NOT_INVERT")
   
   # Get SBBs associated with selected PFs
   # printMsg('Copying selected PFs and their associated SBBs...')
   sbbSub = scratchGDB + os.sep + 'sbb'
   pfSub = scratchGDB + os.sep + 'pf'
   SubsetSBBandPF(in_SBB, "PF_CoreSub", "SBB", fld_SFID, sbbSub, pfSub)
   
   # Buffer SBBs 
   # printMsg("Buffering SBBs...")
   sbbBuff = scratchGDB + os.sep + "sbbBuff"
   arcpy.Buffer_analysis(sbbSub, sbbBuff, BuffDist, "FULL", "ROUND", "NONE", "", "PLANAR")
   
   # Clip buffers to core
   # printMsg("Clipping buffered SBBs to core...")
   clpBuff = scratchGDB + os.sep + "clpBuff"
   CleanClip(sbbBuff, in_Core, clpBuff, scratchGDB)
   
   # Remove any SBB fragments not containing a PF
   # printMsg('Culling SBB fragments...')
   sbbRtn = scratchGDB + os.sep + 'sbbRtn'
   CullFrags(clpBuff, pfSub, "0 METERS", sbbRtn)
   
   # Merge, then dissolve to get final shapes
   # printMsg('Dissolving original SBBs with buffered SBBs to get final shapes...')
   sbbMerge = scratchGDB + os.sep + "sbbMerge"
   arcpy.Merge_management ([sbbSub, sbbRtn], sbbMerge)
   arcpy.Dissolve_management (sbbMerge, out_SBB, [fld_SFID, "intRule"], "")
   
   # printMsg('Done.')
   return out_SBB

def ChopMod(in_PF, in_Feats, fld_ID, in_EraseFeats, out_Clusters, out_subErase, searchDist, smthDist, scratchGDB = "in_memory"):
   '''Uses Erase Features to chop out sections of input features. Stitches non-trivial fragments back together only if within search distance of each other. Subsequently uses output to erase EraseFeats (so those EraseFeats are no longer used to cut out part of site).
   
   NOTE: I think this function is a bottleneck.
   
   Parameters:
   - in_PF: input Procedural Features
   - in_Feats: input features to be chopped (typically SBBs)
   - fld_ID: field containing ID of features to be chopped
   - in_EraseFeats: input features used to erase portions of input features
   - out_Clusters: output clusters
   - out_subErase: output modified erase features
   - searchDist: search distance used to cluster fragments back together
   - smthDist: dilation distance for smoothing  (NOTE THIS IS NOT CURRENTLY USED - distances are entered directly).
   '''
   # Use in_EraseFeats to chop out sections of PFs
   # printMsg('Chopping polygons...')
   firstChopPF = scratchGDB + os.sep + 'firstChopPF'
   arcpy.analysis.Erase(in_PF, in_EraseFeats, firstChopPF)

   # NOTE: in rare cases, all PFs in a ProtoSite get erased (e.g. small island PFs covered by a hydrographic features).
   #  This will result in an empty feature class for out_Clusters in this function and for the consite as a result.
   #  Could do a workaround here, but decided to just add a warning to the CreateConSites function when this happens,
   #  so that the user can deal with it by editing the modification features and/or PFs.

   # Eliminate parts comprising less than 5% of total original feature size
   # I think 5% is good for PFs but haven't thoroughly evaluated. You want to err on the side of caution for throwing out parts of PF.
   # printMsg('Eliminating insignificant fragments...')
   rtnPartsPF = scratchGDB + os.sep + 'rtnPartsPF'
   arcpy.management.EliminatePolygonPart(firstChopPF, rtnPartsPF, 'PERCENT', '', 5, 'ANY')
   # arcpy.management.Append(rtnParts2, rtnParts, "NO_TEST")

   # Use in_EraseFeats to chop out sections of input features
   # Use regular Erase, not Clean Erase; multipart is good output at this point
   # printMsg('Chopping polygons...')
   firstChop = scratchGDB + os.sep + 'firstChop'
   arcpy.analysis.Erase(in_Feats, in_EraseFeats, firstChop)

   # Eliminate parts comprising less than 25% of total original feature size
   # Previously had this set to 5% but that threshold was too low 
   # printMsg('Eliminating insignificant fragments...')
   rtnParts = scratchGDB + os.sep + 'rtnParts'
   arcpy.management.EliminatePolygonPart(firstChop, rtnParts, 'PERCENT', '', 25, 'ANY')
   
   # In some rare situations, the above code block removes SBB portion containing the PF!
   # Gotta deal with that crap. This is why I'm still here after 6 pm on my last day.
   # Have to do it in a loop so you don't pick up SBB fragments from other PFs.
   # Also, had to reverse order of chopping PFs and SBBs, so you're only dealing with relevant part of PF.
   explChop = scratchGDB + os.sep + 'explChop'
   arcpy.management.MultipartToSinglepart(firstChop, explChop)
   pfList = unique_values(in_PF, fld_ID)
   for id in pfList:
      qry = "%s = '%s'"%(fld_ID, id) # This will fail if field is not a string type
      # arcpy.management.MakeFeatureLayer(in_PF, "pfLyr", qry)
      arcpy.management.MakeFeatureLayer(rtnPartsPF, "pfLyr", qry)
      arcpy.management.MakeFeatureLayer(explChop, "chopLyr", qry)
      arcpy.management.SelectLayerByLocation("chopLyr", "INTERSECT", "pfLyr", "", "SUBSET_SELECTION")
      arcpy.management.Append("chopLyr", rtnParts, "NO_TEST")
   
   # # Use in_EraseFeats to chop out sections of PFs
   # # printMsg('Chopping polygons...')
   # firstChop2 = scratchGDB + os.sep + 'firstChop2'
   # arcpy.analysis.Erase(in_PF, in_EraseFeats, firstChop2)

   # # Eliminate parts comprising less than 5% of total original feature size
   # # I think 5% is good for PFs but haven't thoroughly evaluated. You want to err on the side of caution for throwing out parts of PF.
   # # printMsg('Eliminating insignificant fragments...')
   # rtnParts2 = scratchGDB + os.sep + 'rtnParts2'
   # arcpy.management.EliminatePolygonPart(firstChop2, rtnParts2, 'PERCENT', '', 5, 'ANY')
   # arcpy.management.Append(rtnParts2, rtnParts, "NO_TEST")
   arcpy.management.Append(rtnPartsPF, rtnParts, "NO_TEST")
   
   # Shrinkwrap retained parts to fill in gaps narrower than search distance
   # Need to do this in a loop to avoid stitching together unrelated fragments
   printMsg('Clustering fragments in a loop. This is sloooow...')
   initClusters = scratchGDB + os.sep + 'initClusters'
   arcpy.management.CreateFeatureclass (scratchGDB, 'initClusters', "POLYGON", "", "", "", in_Feats) 
   idList = unique_values(rtnParts, fld_ID)
   tmpCluster = "in_memory" + os.sep + "tmpCluster"
   for id in idList:
      qry = "%s = '%s'"%(fld_ID, id) # This will fail if field is not a string type
      lyr = arcpy.management.MakeFeatureLayer(rtnParts, "tmpLyr", qry)
      ShrinkWrap("tmpLyr", searchDist, tmpCluster, smthDist)
      arcpy.management.Append(tmpCluster, initClusters, "NO_TEST")
   # # Do it again for PFs
   # idList = unique_values(rtnParts2, fld_ID)
   # for id in idList:
      # qry = "%s = '%s'"%(fld_ID, id) # This will fail if field is not a string type
      # lyr = arcpy.management.MakeFeatureLayer(rtnParts2, "tmpLyr", qry)
      # ShrinkWrap("tmpLyr", searchDist, tmpCluster, smthDist)
      # arcpy.management.Append(tmpCluster, initClusters, "NO_TEST")
      
   # Remove any fragments without procedural features
   printMsg('Culling fragments and dissolving...')
   initClusters2 = scratchGDB + os.sep + 'initClusters2'
   # CullFrags(initClusters, in_PF, 0, initClusters2)
   CullFrags(initClusters, rtnPartsPF, 0, initClusters2)
   # dissClust = scratchGDB + os.sep + 'dissClust'
   # arcpy.management.Dissolve(initClusters2, dissClust, "", "", "SINGLE_PART")
   
   # Shrinkwrap again to fill in gaps narrower than search distance
   printMsg('Clustering clusters...')
   # ShrinkWrap(dissClust, searchDist, out_Clusters, smthDist)
   ShrinkWrap(initClusters2, searchDist, out_Clusters, smthDist)
   
   # # Rejoin clusters near each other for long stretches
   # printMsg('Patching some gaps...')
   # # Intersect thin outer buffers; keep those above size threshold
   # outerBuff = scratchGDB + os.sep + "outBuff"
   # arcpy.analysis.Buffer(dissClust, outerBuff, searchDist, "OUTSIDE_ONLY")
   # intBuff = scratchGDB + os.sep + "intBuff"
   # arcpy.analysis.PairwiseIntersect(outerBuff, intBuff)
   # arcpy.management.CalculateGeometryAttributes(intBuff, "LENGTH PERIMETER_LENGTH", "METERS") 
   # # Calculation necessary I think b/c shape_length doesn't persist in_memory
   # qry = "LENGTH > 500"
   # patchFrags = scratchGDB + os.sep + "patchFrags"
   # arcpy.analysis.Select(intBuff, patchFrags, qry)
   # c = countFeatures(patchFrags)
   # printMsg("There are %s interstitial patches retained. Processing..."%str(c))
   
   # # Merge and dissolve intersected buffers with adjacent split clusters
   # mergeFrags = scratchGDB + os.sep + "mergeFrags"
   # arcpy.management.Merge([patchFrags, dissClust], mergeFrags)
   # cleanFrags = scratchGDB + os.sep + "cleanFrags"
   # CleanFeatures(mergeFrags, cleanFrags)
   # dissFrags = scratchGDB + os.sep + "dissFrags"
   # arcpy.management.Dissolve(cleanFrags, dissFrags, "", "", "SINGLE_PART")
   
   # # # Final smoothing operation. Yes this is necessary!
   # printMsg('Smoothing clusters...')
   # ShrinkWrap(dissFrags, "1 METERS", out_Clusters, smthMulti = 10)
   
   # Use fragment clusters to chop out sections of Erase Features
   # printMsg('Eliminating irrelevant Erase Features')
   CleanErase(in_EraseFeats, out_Clusters, out_subErase)
   
   outTuple = (out_Clusters, out_subErase)
   return outTuple

def sbbStatus(rule):
   '''Generates messages specific to SBB rules status'''
   warnMsgs = arcpy.GetMessages(1)
   if warnMsgs:
      printWrng('Finished processing Rule %s, but there were some problems.' % str(rule))
      printWrng(warnMsgs)
   else:
      printMsg('Rule %s SBBs completed' % str(rule))

def PrepProcFeats(in_PF, fld_Rule, fld_Buff, tmpWorkspace):
   '''Makes a copy of the Procedural Features, preps them for SBB processing'''
   try:
      # Process: Copy Features
      tmp_PF = tmpWorkspace + os.sep + 'tmp_PF'
      arcpy.CopyFeatures_management(in_PF, tmp_PF)

      # Process: Add Field (fltBuffer)
      arcpy.AddField_management(tmp_PF, "fltBuffer", "FLOAT", "", "", "", "", "NULLABLE", "NON_REQUIRED", "")

      # Process: Add Field (intRule)
      arcpy.AddField_management(tmp_PF, "intRule", "SHORT", "", "", "", "", "NULLABLE", "NON_REQUIRED", "")

      # Process: Calculate Field (intRule)
      expression1 = "string2int(!" + fld_Rule + "!)"
      codeblock1 = """def string2int(RuleString):
         try:
            RuleInteger = int(RuleString)
         except:
            if RuleString == 'AHZ':
               RuleInteger = -1
            else:
               RuleInteger = 0
         return RuleInteger"""
      arcpy.CalculateField_management(tmp_PF, "intRule", expression1, "PYTHON", codeblock1)

      # Process: Calculate Field (fltBuffer)
      # Note that code here will have to change if changes are made to buffer standards
      expression2 = "string2float(!intRule!, !%s!)"%fld_Buff
      codeblock2 = """def string2float(RuleInteger, origBuff):
         if RuleInteger == -1:
            if not origBuff:
               BufferFloat = 0
               # Assuming that if no buffer value was entered, it should be zero
            else:
               BufferFloat = float(origBuff)
         elif RuleInteger == 13:
            BufferFloat = float(origBuff) 
            # If variable-buffer rule 13, entered buffer is assumed correct
         elif RuleInteger == 10:
            if origBuff in (0, 150, 500, "0", "150", "500"):
               BufferFloat = float(origBuff) 
               # If one of permissible buffer values for rule 10 is entered, assumed correct; covering cases for numeric or string entries
            else:
               BufferFloat = None
               arcpy.AddWarning("Buffer distance is invalid for rule 10") 
               # Sets buffer to null and prints a warning
         else: 
            # For remaining rules, standard buffers are used regardless of what user entered
            if RuleInteger == 1:
               BufferFloat = 150
            elif RuleInteger in (2,3,4,8,14):
               BufferFloat = 250
            elif RuleInteger in (11,12):
               BufferFloat = 405
            elif RuleInteger == 15:
               BufferFloat = 0
            else: 
               BufferFloat = None 
               # Sets buffer field to null for wetland rules 5,6,7,9

         if origBuff in (0, "0"):
            BufferFloat = 0 
            # If zero buffer was entered, whether string or numeric, it overrides anything else

         return BufferFloat"""
      arcpy.CalculateField_management(tmp_PF, "fltBuffer", expression2, "PYTHON", codeblock2)

      return tmp_PF
   except:
      arcpy.AddError('Unable to complete intitial pre-processing necessary for all further steps.')
      tback()
      quit()

def CreateWetlandSBB(in_PF, fld_SFID, in_NWI, out_SBB, scratchGDB = "in_memory"):
   '''Creates standard wetland SBBs from Rule 5, 6, 7, or 9 Procedural Features (PFs). The procedures are the same for all rules, the only difference being the rule-specific inputs.
   
#     Carries out the following general procedures:
#     1.  Buffer the PF by 250-m.  This is the minimum buffer. [Exception: buffer overrides.]
#     2.  Buffer the PF by 500-m.  This is the maximum buffer. [Exception: buffer overrides.]
#     3.  Clip any NWI wetland features to the maximum buffer.
#     4.  Select any clipped NWI features within 15-m of the PF, then expand the selection.
#     5.  Buffer the selected NWI feature(s), if applicable, by 100-m.
#     6.  Merge the minimum buffer with the buffered NWI feature(s), if applicable.
#     7.  Clip the merged feature to the maximum buffer.'''

   # Prepare data
   arcpy.management.MakeFeatureLayer (in_NWI, "NWI_lyr")
   tmp_PF = in_PF
   
   # Declare some additional parameters
   # These can be tweaked if desired in the future
   nwiBuff = "100 METERS"# buffer to be used for NWI features (may or may not equal minBuff)
   minBuff = "250 METERS" # minimum buffer to include in SBB
   maxBuff = "500 METERS" # maximum buffer to include in SBB
   searchDist = "15 METERS" # search distance for inclusion of NWI features
   
   # Set workspace and some additional variables
   arcpy.env.workspace = scratchGDB
   num, units, newMeas = multiMeasure(searchDist, 0.5)

   # Create an empty list to store IDs of features that fail to get processed
   myFailList = []
   
   # Set extent
   arcpy.env.extent = "MAXOF"
   
   # Count records and proceed accordingly
   count = countFeatures(tmp_PF)
   if count > 0:
      # Loop through the individual Procedural Features
      myIndex = 1 # Set a counter index
      with arcpy.da.UpdateCursor(tmp_PF, [fld_SFID, "SHAPE@", "fltBuffer"]) as myProcFeats:
         for myPF in myProcFeats:
         # for each Procedural Feature in the set, do the following...
         
            try: # Even if one feature fails, script can proceed to next feature

               # Extract the unique Source Feature ID, geometry object, and buffer specification
               myID = myPF[0]
               myShape = myPF[1]
               myBuff = myPF[2]

               # Add a progress message
               printMsg("\nWorking on feature %s, with SFID = %s" %(str(myIndex), myID))

               # Step 1: Create a minimum buffer around the Procedural Feature [or not if zero override]
               if myBuff==0:
                  # This is the "buffer override" specification
                  # printMsg("Using Procedural Feature as minimum buffer, and reducing maximum buffer")
                  buff1 = 0
                  buff2 = minBuff
               else:
                  # This is the standard specification
                  # printMsg("Creating minimum buffer")
                  buff1 = minBuff
                  buff2 = maxBuff
                  
               arcpy.analysis.PairwiseBuffer (myShape, "myMinBuffer", buff1)
                  
               # Get default shape to use if NWI doesn't come into play
               defaultShape = arcpy.SearchCursor("myMinBuffer").next().Shape

               # Step 2: Create a maximum buffer around the Procedural Feature
               arcpy.analysis.PairwiseBuffer (myShape, "myMaxBuffer", buff2)
               arcpy.env.extent = "myMaxBuffer"
               
               # Step 3: Clip the NWI to the maximum buffer
               # First check if there are any NWI features in range to work with
               arcpy.management.SelectLayerByLocation ("NWI_lyr", "INTERSECT", "myMaxBuffer")
               c = countSelectedFeatures("NWI_lyr")
               
               if c > 0:
                  # printMsg("Clipping NWI features to maximum buffer...")
                  arcpy.analysis.PairwiseClip("NWI_lyr", "myMaxBuffer", "clipNWI")
                  arcpy.management.MakeFeatureLayer ("clipNWI", "clipNWI_lyr")

                  # Step 4: Select clipped NWI features within range
                  # printMsg("Selecting nearby NWI features...")
                  arcpy.management.SelectLayerByLocation("clipNWI_lyr", "WITHIN_A_DISTANCE", myShape, searchDist, "NEW_SELECTION")

                  # If NWI features are in range, then process
                  c = countSelectedFeatures("clipNWI_lyr")
                  if c > 0:
                     # Iteratively expand the selection
                     ExpandSelection("clipNWI_lyr", searchDist)
                     
                     # Step 5: Create a buffer around the NWI feature(s)
                     # printMsg("Buffering selected NWI features...")
                     arcpy.analysis.PairwiseBuffer("clipNWI_lyr", "nwiBuff", nwiBuff)

                     # Step 6: Merge the minimum buffer with the NWI buffer
                     feats2merge = ["myMinBuffer", "nwiBuff"]
                     arcpy.management.Merge(feats2merge, "tmpMerged")

                     # Dissolve features into a single polygon
                     # printMsg("Dissolving buffered PF and NWI features into a single feature...")
                     arcpy.management.Dissolve ("tmpMerged", "tmpDissolved", "", "", "", "")

                     # Step 7: Clip the dissolved feature to the maximum buffer
                     # printMsg("Clipping dissolved feature to maximum buffer...")
                     arcpy.analysis.PairwiseClip ("tmpDissolved", "myMaxBuffer", "tmpClip")

                     # Use the clipped, combined feature geometry as the final shape
                     myFinalShape = arcpy.SearchCursor("tmpClip").next().Shape
                  else:
                     # printMsg("No appropriate NWI features in range...")
                     myFinalShape = defaultShape
               else:
                  # printMsg("No appropriate NWI features in range...")
                  myFinalShape = defaultShape

               # Update the PF shape, replacing it with SBB shape
               myPF[1] = myFinalShape
               myProcFeats.updateRow(myPF)

               # Add final progress message
               # printMsg("Finished processing feature " + str(myIndex))
               
            except:
               # Add failure message and append failed feature ID to list
               printMsg("\nFailed to fully process feature " + str(myIndex))
               myFailList.append(int(myID))

               # Error handling code swiped from "A Python Primer for ArcGIS"
               tb = sys.exc_info()[2]
               tbinfo = traceback.format_tb(tb)[0]
               pymsg = "PYTHON ERRORS:\nTraceback Info:\n" + tbinfo + "\nError Info:\n " + str(sys.exc_info()[1])
               msgs = "ARCPY ERRORS:\n" + arcpy.GetMessages(2) + "\n"

               printWrng(msgs)
               printWrng(pymsg)
               printMsg(arcpy.GetMessages(1))

               # Add status message
               printMsg("\nMoving on to the next feature.  Note that the SBB output will be incomplete.")

            finally:
               arcpy.env.extent = "MAXOF"
               
               # Increment the index by one
               myIndex += 1
               
               # Release cursor row
               del myPF

      # Once the script as a whole has succeeded, let the user know if any individual features failed
      if len(myFailList) == 0:
         printMsg("All features successfully processed")
         msg = None
      else:
         msg = "WARNING: Processing failed for the following features: " + str(myFailList)
         printWrng(msg)
      # Append the SBBs to the SBB feature class
      printMsg("Appending final shapes to SBB feature class...")
      arcpy.management.Append(tmp_PF, out_SBB, "NO_TEST")
   else:
      printMsg("There are no PFs with this rule; passing...")
      msg = None
   return msg

# def CreateSBBs(in_PF, fld_SFID, fld_Rule, fld_Buff, in_nwi5, in_nwi67, in_nwi9, out_SBB, scratchGDB = "in_memory"):
def CreateSBBs(in_PF, fld_SFID, fld_Rule, fld_Buff, in_nwi = "NA", out_SBB = "sbb", scratchGDB = "in_memory"):
   '''Creates SBBs for all input PFs, subsetting and applying rules as needed.
   Usage Notes:  
   - This function does not test to determine if all of the input Procedural Features should be subject to a particular rule. The user must ensure that this is so.
   - It is recommended that the NWI feature class be stored on your local drive rather than a network drive, to optimize processing speed.
   - For the CreateWetlandSBBs function to work properly, the input NWI data must contain a subset of only those features applicable to the particular rule.  Adjacent NWI features should have boundaries dissolved.
   - For best results, it is recommended that you close all other programs before running this tool, since it relies on having ample memory for processing.'''

   tStart = datetime.now()
   
   # Print helpful message to geoprocessing window
   getScratchMsg(scratchGDB)

   # Set up some variables
   sr = arcpy.Describe(in_PF).spatialReference
   arcpy.env.workspace = scratchGDB
   sbbWarnings = []

   # Prepare input procedural featuers
   printMsg("Prepping input procedural features")
   tmp_PF = PrepProcFeats(in_PF, fld_Rule, fld_Buff, scratchGDB)

   printMsg("Beginning SBB creation...")

   # Create empty feature class to store SBBs
   printMsg("Creating empty feature class for output")
   if arcpy.Exists(out_SBB):
      arcpy.Delete_management(out_SBB)
   outDir = os.path.dirname(out_SBB)
   outName = os.path.basename(out_SBB)
   printMsg("Creating %s in %s" %(outName, outDir))
   arcpy.CreateFeatureclass_management (outDir, outName, "POLYGON", tmp_PF, '', '', sr)

   # Create simple buffer SBBs
   selQry = "intRule in (-1,1,2,3,4,8,10,11,12,13,14) AND fltBuffer <> 0"
   arcpy.management.MakeFeatureLayer(tmp_PF, "tmpLyr", selQry)
   c = countFeatures("tmpLyr")
   if c > 0:
      printMsg("Processing the simple defined-buffer features...")
      try:
         # Run simple buffer
         arcpy.analysis.PairwiseBuffer("tmpLyr", "tmpSBB", "fltBuffer", "NONE")
         
         # Append to SBB feature class and cleanup
         arcpy.management.Append ("tmpSBB", out_SBB, "NO_TEST")
         printMsg("Simple buffer SBBs completed successfully.")
         garbagePickup(["tmpSBB"])
      except:
         printWrng("Unable to process the simple buffer features")
         tback()
         msg = "WARNING: There was a problem creating the simple buffer SBBS."
         sbbWarnings.append(msg)
   else:
      printMsg("There are no PFs using the simple buffer rules. Passing...")
   
   # Create no-buffer SBBs
   selQry = "(intRule in (-1,1,2,3,4,8,10,11,12,13,14,15) AND (fltBuffer = 0))"
   arcpy.management.MakeFeatureLayer(tmp_PF, "tmpLyr", selQry)
   c = countFeatures("tmpLyr")
   if c > 0:
      printMsg("Processing the no-buffer features...")
      try:
         # Use PFs as SBBs
         arcpy.management.Append ("tmpLyr", out_SBB, "NO_TEST")
         printMsg('No-buffer SBBs completed')
      except:
         printWrng('Unable to process the no-buffer features.')
         tback()
         msg = "WARNING: There was a problem creating the no-buffer SBBS."
         sbbWarnings.append(msg)
   else:
      printMsg('There are no PFs using the no-buffer rules. Passing...')

   #Create wetland SBBs
   rules = [5, 6, 7, 9]
   for r in rules:
      selQry = "intRule = %s"%r
      arcpy.management.MakeFeatureLayer(tmp_PF, "tmpLyr", selQry)
      c = countFeatures("tmpLyr")
      if c > 0:
         printMsg("Processing the Rule %s features"%r)
         try:
            nwiQry = "Rule%s = 1"%r
            nwi = arcpy.management.MakeFeatureLayer(in_nwi, "tmpNWI", nwiQry)
            msg = CreateWetlandSBB("tmpLyr", fld_SFID, nwi, out_SBB, scratchGDB)
            warnMsgs = arcpy.GetMessages(1)
            if warnMsgs:
               printWrng("Finished processing Rule %s, but there were some problems."%r)
               printWrng(warnMsgs)
               sbbWarnings.append(msg)
            else:
               printMsg("Rule %s SBBs completed"%r)
         except:
            printWrng("Unable to process Rule %s features"%r)
            tback()
            msg = "WARNING: There was a problem creating the Rule %s features"%r
            sbbWarnings.append(msg)
      else:
         printMsg("There are no PFs with Rule %s. Passing..."%r)

   printMsg("SBB processing complete")
   if len(sbbWarnings) > 0:
      for w in sbbWarnings:
         printWrng(w)
   else:
      printMsg("All SBBs created successfully. Margarita time!")
   
   tFinish = datetime.now()
   deltaString = GetElapsedTime (tStart, tFinish)
   printMsg("Processing complete. Total elapsed time: %s" %deltaString)
   
   return out_SBB

def ExpandSBBs(in_Cores, in_SBB, in_PF, fld_SFID, out_SBB, scratchGDB = "in_memory"):
   '''Expands SBBs by adding core area.'''
   
   tStart = datetime.now()
   
   # Declare path/name of output data and workspace
   drive, path = os.path.splitdrive(out_SBB) 
   path, filename = os.path.split(path)
   myWorkspace = drive + path
   
   # Print helpful message to geoprocessing window
   getScratchMsg(scratchGDB)
   
   # Set up output locations for subsets of SBBs and PFs to process
   SBB_sub = scratchGDB + os.sep + 'SBB_sub'
   PF_sub = scratchGDB + os.sep + 'PF_sub'
   
   # Subset PFs and SBBs
   # printMsg('Using the current SBB selection and making copies of the SBBs and PFs...')
   SubsetSBBandPF(in_SBB, in_PF, "PF", fld_SFID, SBB_sub, PF_sub)
   
   # Process: Select Layer By Location (Get Cores intersecting PFs)
   # printMsg('Selecting cores that intersect procedural features')
   arcpy.MakeFeatureLayer_management(in_Cores, "Cores_lyr")
   arcpy.MakeFeatureLayer_management(PF_sub, "PF_lyr") 
   arcpy.SelectLayerByLocation_management("Cores_lyr", "INTERSECT", "PF_lyr", "", "NEW_SELECTION", "NOT_INVERT")

   # Process:  Copy the selected Cores features to scratch feature class
   selCores = scratchGDB + os.sep + 'selCores'
   arcpy.CopyFeatures_management ("Cores_lyr", selCores) 

   # Process:  Repair Geometry and get feature count
   arcpy.RepairGeometry_management (selCores, "DELETE_NULL")
   numCores = countFeatures(selCores)
   printMsg('There are %s cores to process.' %str(numCores))
   
   # Create Feature Class to store expanded SBBs
   # printMsg("Creating feature class to store buffered SBBs...")
   arcpy.CreateFeatureclass_management (scratchGDB, 'sbbExpand', "POLYGON", SBB_sub, "", "", SBB_sub) 
   sbbExpand = scratchGDB + os.sep + 'sbbExpand'
   
   # Loop through Cores and add core buffers to SBBs
   counter = 1
   with  arcpy.da.SearchCursor(selCores, ["SHAPE@", "CoreID"]) as myCores:
      for core in myCores:
         # Add extra buffer for SBBs of PFs located in cores. Extra buffer needs to be snipped to core in question.
         coreShp = core[0]
         coreID = core[1]
         printMsg('Working on Core ID %s' % str(coreID))
         tmpSBB = scratchGDB + os.sep + 'sbb'
         AddCoreAreaToSBBs(PF_sub, SBB_sub, fld_SFID, coreShp, tmpSBB, "1000 METERS", scratchGDB)
         
         # Append expanded SBB features to output
         arcpy.Append_management (tmpSBB, sbbExpand, "NO_TEST")
         
         del core
   
   # Merge, dissolve original SBBs with buffered SBBs, and smooth to get final shapes
   # printMsg('Merging all SBBs...')
   sbbAll = scratchGDB + os.sep + "sbbAll"
   arcpy.Merge_management ([SBB_sub, sbbExpand], sbbAll)
   dissSBB = scratchGDB + os.sep + "dissSBB"
   arcpy.Dissolve_management (sbbAll, dissSBB, [fld_SFID, "intRule"], "")
   arcpy.cartography.SmoothPolygon(dissSBB, out_SBB, "PAEK", "120 METERS")
   
   printMsg('SBB expansion complete')
   
   tFinish = datetime.now()
   deltaString = GetElapsedTime (tStart, tFinish)
   printMsg("Total elapsed time: %s" %deltaString)
   
   return out_SBB

def CreateConSites(in_SBB, in_PF, fld_SFID, in_ConSites, out_ConSites, site_Type, in_Hydro, in_TranSurf = None, in_Exclude = None, scratchGDB = "in_memory"):
   '''Creates Conservation Sites from the specified inputs:
   - in_SBB: feature class representing Site Building Blocks
   - in_PF: feature class representing Procedural Features
   - fld_SFID: name of the field containing the unique ID linking SBBs to PFs. Field name is must be the same for both.
   - in_ConSites: feature class representing current Conservation Sites (or, a template feature class)
   - out_ConSites: the output feature class representing updated Conservation Sites
   - site_Type: type of conservation site (TERRESTRIAL|AHZ)
   - in_Hydro: feature class representing water bodies
   - in_TranSurf: feature class(es) representing transportation surfaces (i.e., road and rail). 
   - in_Exclude: feature class representing areas to definitely exclude from sites
   - scratchGDB: geodatabase to contain intermediate/scratch products. Setting
   this to "in_memory" can result in HUGE savings in processing time, but there's a chance you might run out of memory and cause a crash.
   '''
   
   # Get timestamp
   tStart = datetime.now()
   
   # Specify a bunch of parameters
   selDist = "1000 METERS" # Distance used to expand the SBB selection, if this option is selected. Also used to add extra buffer to SBBs.
   clusterDist = "500 METERS" # Distance used to cluster SBBs into ProtoSites (precursors to final automated CS boundaries). Features within this distance of each other will be merged into one.
   smthDist = "2000 METERS" # Dilation distance used to smooth ProtoSite boundaries
   hydroPerCov = 100 # The minimum percent of any SBB or PF feature that must be covered by water, for the water features to be eliminated from the set of features which are used to erase portions of the site. Set to 101 if you don't want features to ever be purged.
   hydroQry = "Hydro = 1" # Expression used to select appropriate hydro features to create erase features
   hydroElimDist = "10 METERS" # Distance used to eliminate insignificant water features from the set of erasing features. Portions of water bodies less than double this width will not be used to split or erase portions of sites.
   transPerCov = 101 #The minimum percent any SBB that must be covered by transportation surfaces, for those surfaces to be eliminated from the set of features which are used to erase portions of the site. Set to 101 if you don't want features to ever be purged.
   transQry = "NH_IGNORE = 0 OR NH_IGNORE IS NULL"
   exclQry = "NH_IGNORE = 0 OR NH_IGNORE IS NULL"
   buffDist = "50 METERS" # Distance used to buffer ProtoSites to establish the area for further processing. Essential to add a little extra!
   searchDist = "0 METERS" # Distance from PFs used to determine whether to cull SBB and ConSite fragments after ProtoSites have been split.
   coalDist = "20 METERS" # Distance for stitching split fragments and sites back together.
   
   if not scratchGDB:
      scratchGDB = "in_memory"
      # Use "in_memory" as default, but if script is failing, use scratchGDB on disk. Also use scratchGDB on disk if you are trying to run this in two or more instances of Arc or Python, otherwise you can run into catastrophic memory conflicts.
      
   if scratchGDB != "in_memory":
      printMsg("Scratch outputs will be stored here: %s" % scratchGDB)
      scratchParm = scratchGDB
   else:
      printMsg("Scratch products are being stored in memory and will not persist. If processing fails inexplicably, or if you want to be able to inspect scratch products, try running this with a specified scratchGDB on disk.")
      scratchParm = "in_memory"

   # Set overwrite option so that existing data may be overwritten
   arcpy.env.overwriteOutput = True 

   # Declare path/name of output data and workspace
   drive, path = os.path.splitdrive(out_ConSites) 
   path, filename = os.path.split(path)
   myWorkspace = drive + path
   Output_CS_fname = filename
   
   # If applicable, clear any selections on non-SBB inputs
   for fc in [in_PF, in_Hydro]:
      clearSelection(fc)

   if site_Type == 'TERRESTRIAL':
      printMsg("Site type is %s" % site_Type)
      clearSelection(in_Exclude)
      for fc in in_TranSurf:
         clearSelection(fc)
   
   ### Start data prep
   tStartPrep = datetime.now()
   
   # Set up output locations for subsets of SBBs and PFs to process
   SBB_sub = scratchGDB + os.sep + 'SBB_sub'
   PF_sub = scratchGDB + os.sep + 'PF_sub'
   
   # Subset PFs and SBBs
   printMsg('Using the current SBB selection and making copies of the SBBs and PFs...')
   SubsetSBBandPF(in_SBB, in_PF, "PF", fld_SFID, SBB_sub, PF_sub)
   
   # Make Feature Layers
   printMsg("Making feature layers...")
   pf = arcpy.management.MakeFeatureLayer(PF_sub, "PF_lyr") 
   sbb = arcpy.management.MakeFeatureLayer(SBB_sub, "SBB_lyr") 
   water = arcpy.management.MakeFeatureLayer(in_Hydro, "Hydro_lyr", hydroQry)
   modLyrs = [water]
   
   if site_Type == 'TERRESTRIAL':
      excl = arcpy.management.MakeFeatureLayer(in_Exclude, "Excl_lyr", exclQry)
      modLyrs.append(excl)
      dTrans = dict()
      for i in range(0, len(in_TranSurf)):
         dTrans[i] = in_TranSurf[i]
      transLyrs = []
      for key in dTrans.keys():
         inName = dTrans[key]
         lyrName = "trans%s_lyr"%str(key)
         arcpy.management.MakeFeatureLayer(inName, lyrName, transQry)
         modLyrs.append(lyrName)
         transLyrs.append(lyrName)
         
   # Process:  Create Feature Class (to store ConSites)
   printMsg("Creating ConSites feature class to store output features...")
   arcpy.CreateFeatureclass_management (myWorkspace, Output_CS_fname, "POLYGON", in_ConSites, "", "", in_ConSites) 

   ### End data prep
   tEndPrep = datetime.now()
   deltaString = GetElapsedTime (tStartPrep, tEndPrep)
   printMsg("Data prep complete. Elapsed time: %s" %deltaString)
   
   # Process:  Shrinkwrap to create ProtoSites
   # Note: I tried doing a simple clean buffer instead, to speed processing, but the result sucked.
   tProtoStart = datetime.now()
   printMsg("Creating ProtoSites by shrinkwrapping SBBs...")
   outPS = myWorkspace + os.sep + 'ProtoSites'
   printMsg('ProtoSites will be stored here: %s' % outPS)
   ShrinkWrap("SBB_lyr", clusterDist, outPS, smthDist, scratchGDB = scratchGDB, report = 1)

   # Generalize Features in hopes of speeding processing and preventing random processing failures 
   # arcpy.AddMessage("Simplifying features...")
   arcpy.Generalize_edit(outPS, "0.1 Meters")
   
   # Get info on ProtoSite generation
   numPS = countFeatures(outPS)
   tProtoEnd = datetime.now()
   deltaString = GetElapsedTime(tProtoStart, tProtoEnd)
   printMsg('Finished ProtoSite creation. There are %s ProtoSites.' %numPS)
   printMsg('Elapsed time: %s' %deltaString)

   # Loop through the ProtoSites to create final ConSites
   printMsg("Modifying individual ProtoSites to create final Conservation Sites...")
   counter = 1
   with arcpy.da.SearchCursor(outPS, ["SHAPE@"]) as myProtoSites:
      for myPS in myProtoSites:
         try:
            printMsg('Working on ProtoSite %s...' % str(counter))
            tProtoStart = datetime.now()
            
            tmpPS = myPS[0]
            tmpSS_grp = scratchGDB + os.sep + "tmpSS_grp"
            arcpy.management.CreateFeatureclass(scratchGDB, "tmpSS_grp", "POLYGON", in_ConSites, "", "", in_ConSites) 
            
            # Buffer around the ProtoSite and set extent
            # printMsg('Buffering ProtoSite to get processing area...')
            tmpBuff = scratchGDB + os.sep + 'tmpBuff'
            arcpy.analysis.PairwiseBuffer(tmpPS, tmpBuff, buffDist, "", "", "", "")  
            arcpy.env.extent = tmpBuff
            
            # Select modification layers by location
            for lyr in modLyrs:
               try:
                  arcpy.management.SelectLayerByLocation(lyr, "INTERSECT", tmpBuff)
               except:
                  printErr("Crap. Select by location failed for %s"%lyr)
                  
            # Merge the transportation layers, if applicable
            if site_Type == 'TERRESTRIAL':
               if len(transLyrs) == 1:
                  in_TranSurf = transLyrs[0]
               else:
                  # printMsg("Merging transportation surfaces")
                  mergeTrans = scratchGDB + os.sep + "mergeTrans"
                  arcpy.management.Merge(transLyrs, mergeTrans)
                  in_TranSurf = mergeTrans
            
            # Get SBBs within the ProtoSite
            # printMsg('Selecting SBBs within ProtoSite...')
            arcpy.management.SelectLayerByLocation("SBB_lyr", "INTERSECT", tmpPS)
            
            # Copy the selected SBB features to tmpSBB
            tmpSBB = scratchGDB + os.sep + 'tmpSBB'
            arcpy.CopyFeatures_management ("SBB_lyr", tmpSBB)
            # printMsg('Selected SBBs copied.')
            
            # Get PFs within the ProtoSite
            # printMsg('Selecting PFs within ProtoSite...')
            arcpy.SelectLayerByLocation_management("PF_lyr", "INTERSECT", tmpPS)
            
            # Copy the selected PF features to tmpPF
            tmpPF = scratchGDB + os.sep + 'tmpPF'
            arcpy.CopyFeatures_management ("PF_lyr", tmpPF)
            # printMsg('Selected PFs copied.')
            
            # Clip modification features to ProtoSite
            printMsg("Clipping modification features to ProtoSite...")
            if site_Type == 'TERRESTRIAL':
               # printMsg('Clipping transportation features to ProtoSite buffer...')
               tranClp = scratchGDB + os.sep + 'tranClp'
               CleanClip(in_TranSurf, tmpBuff, tranClp, scratchParm)
               # printMsg('Clipping exclusion features to ProtoSite buffer...')
               efClp = scratchGDB + os.sep + 'efClp'
               CleanClip(excl, tmpBuff, efClp, scratchParm)
            # printMsg('Clipping hydro features to ProtoSite buffer...')
            hydroClp = scratchGDB + os.sep + 'hydroClp'
            CleanClip(water, tmpBuff, hydroClp, scratchParm)
                        
            # Process modification features
            # if site_Type == 'TERRESTRIAL':    
               # # Get Transportation Surface Erase Features
               # # printMsg('Subsetting transportation features')
               # # transErase = scratchGDB + os.sep + 'transErase'
               # # arcpy.analysis.Select(tranClp, transErase, transQry)
               # transErase = tranClp
               
               # # Get Exclusion Erase Features
               # # printMsg('Subsetting exclusion features')
               # exclErase = scratchGDB + os.sep + 'exclErase'
               # arcpy.analysis.Select(efClp, exclErase, exclQry)
               # efClp = exclErase
            
            # Dissolve Hydro Erase Features
            # printMsg('Processing hydro features...')
            hydroDiss = scratchGDB + os.sep + 'hydroDiss'
            arcpy.Dissolve_management(hydroClp, hydroDiss, "Hydro", "", "SINGLE_PART", "")
            
            # Cull Hydro Erase Features
            # printMsg('Culling hydro erase features based on prevalence in SBBs...')
            hydroRtn = scratchGDB + os.sep + 'hydroRtn'
            CullEraseFeats (hydroDiss, tmpSBB, fld_SFID, hydroPerCov, hydroRtn, scratchParm)
            
            # Remove narrow hydro from erase features; also punch out PFs
            # printMsg('Eliminating some hydro features from erase features...')
            hydroErase = scratchGDB + os.sep + 'hydroErase'
            GetEraseFeats (hydroRtn, hydroQry, hydroElimDist, hydroErase, tmpPF, scratchParm)
            
            # Merge Erase Features (Exclusions, hydro, and transportation)
            if site_Type == 'TERRESTRIAL':
               # printMsg('Merging erase features...')
               tmpErase = scratchGDB + os.sep + 'tmpErase'
               arcpy.management.Merge([efClp, tranClp, hydroErase], tmpErase)
            else:
               tmpErase = hydroErase
            
            # Coalesce erase features to remove weird gaps and slivers
            printMsg('Coalescing erase features...')
            coalErase = scratchGDB + os.sep + 'coalErase'
            Coalesce(tmpErase, "0.5 METERS", coalErase, scratchParm)

            # Modify SBBs and Erase Features
            printMsg('Chopping SBBs and modifying erase features...')
            sbbClusters = scratchGDB + os.sep + 'sbbClusters'
            sbbErase = scratchGDB + os.sep + 'sbbErase'
            ChopMod(tmpPF, tmpSBB, "SFID", coalErase, sbbClusters, sbbErase, coalDist, "20 METERS", scratchParm)
            arcpy.management.MakeFeatureLayer(sbbClusters, "sbbClust") 
            
            # Stitch sbb clusters together and modify erase features some more? NOPE.
            
            # For non-AHZ sites, force the manual exclusion features back into erase features
            if site_Type == 'TERRESTRIAL':
               finErase = scratchGDB + os.sep + "finErase"
               arcpy.management.Merge([sbbErase, efClp], finErase)
            else:
               finErase = sbbErase
               
            # Clip SBBs and PFs to the SBB clusters created with the ChopMod function
            # printMsg('Clipping SBBs to clusters...')
            # sbbRtn = scratchGDB + os.sep + 'sbbRtn'
            # arcpy.analysis.PairwiseClip(tmpSBB, sbbClusters, sbbRtn)
            
            printMsg('Clipping PFs to chopped SBB clusters... yeah this is kinda radical!')
            pfRtn = scratchGDB + os.sep + 'pfRtn'
            arcpy.analysis.PairwiseClip(tmpPF, sbbClusters, pfRtn)
            # # Need to make a new feature layer, also
            pf2 = arcpy.management.MakeFeatureLayer(pfRtn, "PF_lyr2")
            
            # Use erase features to chop out areas of ProtoSites
            printMsg('Erasing portions of ProtoSites...')
            psFrags = scratchGDB + os.sep + 'psFrags'
            CleanErase (tmpPS, finErase, psFrags, scratchParm) 
            
            # Remove any ProtoSite fragments too far from a PF
            printMsg('Culling ProtoSite fragments...')
            psRtn = scratchGDB + os.sep + 'psRtn'
            CullFrags(psFrags, pfRtn, searchDist, psRtn)
            numPSfrags = countFeatures(psRtn)
            if numPSfrags > 1:
               printMsg("ProtoSite has been split into %s fragments" %str(numPSfrags))
            elif numPSfrags == 1:
               printMsg("ProtoSite has only one fragment to process.")
            else:
               printWrng("ProtoSite %s has no fragments remaining! You may need to edit modification features if they completely cover the PFs." %str(counter))
               continue
            # Loop through the retained ProtoSite fragments (aka "Split Sites")
            counter2 = 1
            with arcpy.da.SearchCursor(psRtn, ["SHAPE@"]) as mySplitSites:
               for mySS in mySplitSites:
                  printMsg('Working on ProtoSite fragment %s' % str(counter2))

                  tmpSS = mySS[0]
                           
                  # # Get PFs within split site
                  # arcpy.management.SelectLayerByLocation("PF_lyr2", "INTERSECT", tmpSS, "", "NEW_SELECTION", "NOT_INVERT")
                  
                  # # Select retained SBB fragments corresponding to selected PFs
                  # tmpSBB2 = scratchGDB + os.sep + 'tmpSBB' + str(counter2)
                  # tmpPF2 = scratchGDB + os.sep + 'tmpPF' + str(counter2)
                  # SubsetSBBandPF(sbbRtn, "PF_lyr2", "SBB", fld_SFID, tmpSBB2, tmpPF2)
                  
                  # # ShrinkWrap retained SBB fragments
                  # printMsg('Shrinkwrapping SBB fragments...')
                  # csShrink = scratchGDB + os.sep + 'csShrink' + str(counter2)
                  # ShrinkWrap(tmpSBB2, clusterDist, csShrink, 4, scratchGDB)
                  
                  # Get SBB clusters within split site
                  arcpy.management.SelectLayerByLocation("sbbClust", "INTERSECT", tmpSS)
                  # Get retained PFs within split site (used for culling)
                  arcpy.management.SelectLayerByLocation(pf2, "INTERSECT", tmpSS)
                  
                  # Shrinkwrap SBB clusters
                  # Don't even think about doing a simple coalesce here to save time! 
                  # MUST shrinkwrap or you get bad results in some situations.
                  printMsg('Shrinkwrap SBB fragments...')
                  csShrink = scratchGDB + os.sep + 'csShrink' + str(counter2)
                  ShrinkWrap("sbbClust", clusterDist, csShrink, smthDist, scratchGDB)
                  
                  # Use erase features to chop out areas of sites
                  printMsg('Erasing portions of sites...')
                  siteFrags = scratchGDB + os.sep + 'siteFrags' + str(counter2)
                  CleanErase (csShrink, finErase, siteFrags, scratchParm) 
                  
                  # Cull site fragments
                  printMsg('Culling site fragments...')
                  ssBnd = scratchGDB + os.sep + 'ssBnd' + str(counter2)
                  # CullFrags(siteFrags, pfRtn, searchDist, ssBnd)
                  CullFrags(siteFrags, pf2, searchDist, ssBnd)
                  
                  # Final smoothing operation. Yes this is necessary!
                  printMsg('Smoothing boundaries...')
                  smoothBnd = scratchGDB + os.sep + "smooth%s"%str(counter2)
                  Coalesce(ssBnd, "10 METERS", smoothBnd, scratchParm)

                  # Append the final geometry to the split sites group feature class.
                  printMsg("Appending features...")
                  # arcpy.management.Append(ssBnd, tmpSS_grp, "NO_TEST", "", "")
                  arcpy.management.Append(smoothBnd, tmpSS_grp, "NO_TEST", "", "")
                  
                  counter2 +=1
                  del mySS
            # NOTE: In rare cases, the above loop creates overlapping split sites. Overlapping split sites cause issues
            #  with the subsequent re-join procedure. This happens when the same sbbCluster polygons intersect more
            #  than one split site.
            # Fix: Dissolve tmpSS_grp to single-part polygons in tmpSS_grp2
            tmpSS_grp2 = scratchGDB + os.sep + 'tmpSS_grp2'
            fldDiss = [a.name for a in arcpy.ListFields(tmpSS_grp) if a.type != "OID" and not a.name.lower().startswith('shape')]
            arcpy.management.Dissolve(tmpSS_grp, tmpSS_grp2, fldDiss, multi_part="SINGLE_PART")

            # Rejoin split sites very near each other for substantial stretches
            # This routine is time-costly but greatly improves results in certain situations.
            # Only needed if Proto-Site has been split into more than 1 site.
            c = countFeatures(tmpSS_grp2)
            if c > 1:            
               printMsg('Checking if we should patch some gaps...')
               # Intersect thin outer buffers
               outerBuff = scratchGDB + os.sep + "outBuff%s"%str(counter)
               # arcpy.analysis.Buffer(tmpSS_grp2, outerBuff, coalDist, "OUTSIDE_ONLY")
               arcpy.analysis.Buffer(tmpSS_grp2, outerBuff, "50 METERS", "OUTSIDE_ONLY")
               # Went wider than coalDist hoping to avoid some weirdness
               intBuff = scratchGDB + os.sep + "intBuff%s"%str(counter)
               arcpy.analysis.PairwiseIntersect(outerBuff, intBuff)
               
               c = countFeatures(intBuff)
               if c > 0:
                  # intBuff is multipart but that's okay, want full length of it
                  arcpy.management.CalculateGeometryAttributes(intBuff, "LENGTH PERIMETER_LENGTH", "METERS") 
                  # Calculation necessary b/c shape_length doesn't persist in_memory
                  qry = "LENGTH > 1000" # Size threshold; may want to experiment with different lengths here
                  patchFrags = scratchGDB + os.sep + "patchFrags%s"%str(counter)
                  arcpy.analysis.Select(intBuff, patchFrags, qry)
                  
                  patches = countFeatures(patchFrags)
                  if patches > 0:                     
                     # Clean to avoid processing errors
                     cleanFrags = scratchGDB + os.sep + "cleanFrags%s"%str(counter)
                     CleanFeatures(patchFrags, cleanFrags)
                     # Only keep fragments actually touching original layers
                     arcpy.management.MakeFeatureLayer(cleanFrags, "patch_lyr") 
                     arcpy.management.SelectLayerByLocation("patch_lyr", "INTERSECT", tmpSS_grp2)
                     
                     selPatches = countSelectedFeatures("patch_lyr")
                     if selPatches > 0:
                        printMsg("There are %s interstitial patches retained. Patching..."%str(selPatches))
                        # Make a smoother patch
                        buffFrags = scratchGDB + os.sep + "buffFrags%s"%str(counter)
                        arcpy.analysis.Buffer("patch_lyr", buffFrags, "100 METERS")  
                        circFrags = scratchGDB + os.sep + "circFrags%s"%str(counter)   
                        arcpy.management.MinimumBoundingGeometry("patch_lyr", circFrags, "CIRCLE")
                        buffCirc = scratchGDB + os.sep + "buffCirc%s"%str(counter)
                        arcpy.analysis.Buffer(circFrags, buffCirc, "-50 METERS")  
                        clipFrags = scratchGDB + os.sep + "clipFrags%s"%str(counter) 
                        arcpy.analysis.PairwiseClip(buffCirc, buffFrags, clipFrags)
                        # Merge and dissolve with adjacent split sites
                        mergeFrags = scratchGDB + os.sep + "mergeFrags%s"%str(counter)
                        # arcpy.management.Merge([buffFrags, tmpSS_grp2], mergeFrags)
                        arcpy.management.Merge([clipFrags, tmpSS_grp2], mergeFrags)
                        dissFrags = scratchGDB + os.sep + "dissFrags%s"%str(counter)
                        arcpy.management.Dissolve(mergeFrags, dissFrags, "", "", "SINGLE_PART")
                     else:
                        dissFrags = tmpSS_grp2
                  else:
                     dissFrags = tmpSS_grp2
               else:
                  dissFrags = tmpSS_grp2
            else:
               dissFrags = tmpSS_grp2
               
            # Final smoothing operation. Yes this is necessary!
            printMsg('Smoothing boundaries...')
            smoothBnd = scratchGDB + os.sep + "smoothFin%s"%str(counter)
            ShrinkWrap(dissFrags, "1 METERS", smoothBnd, smthDist = "10 METERS")
            
            # Chop out the exclusion features once more
            if site_Type == 'TERRESTRIAL':  
               printMsg('Final excision of exclusion features...')
               modBnd = scratchGDB + os.sep + "mod%s"%str(counter)
               CleanErase (smoothBnd, efClp, modBnd, scratchParm) 
            else:
               modBnd = smoothBnd

            # Eliminate holes
            printMsg("Eliminating holes...")
            finBnd = scratchGDB + os.sep + "finBnd"
            arcpy.management.EliminatePolygonPart(modBnd, finBnd, "PERCENT", "", 99.99, "CONTAINED_ONLY")
            
            # Generalize
            printMsg('Generalizing boundary...')
            arcpy.edit.Generalize(finBnd, "0.5 METERS")

            # Append the final geometry to the ConSites feature class.
            printMsg("Appending feature...")
            arcpy.management.Append(finBnd, out_ConSites, "NO_TEST", "", "")
            
            printMsg("Processing complete for ProtoSite %s." %str(counter))
            
         except:
            # Error handling code swiped from "A Python Primer for ArcGIS"
            tb = sys.exc_info()[2]
            tbinfo = traceback.format_tb(tb)[0]
            pymsg = "PYTHON ERRORS:\nTraceback Info:\n" + tbinfo + "\nError Info:\n " + str(sys.exc_info()[1])
            msgs = "ARCPY ERRORS:\n" + arcpy.GetMessages(2) + "\n"

            printWrng(msgs)
            printWrng(pymsg)
            printMsg(arcpy.GetMessages(1))
         
         finally:
            arcpy.env.extent = "MAXOF"
            tProtoEnd = datetime.now()
            deltaString = GetElapsedTime(tProtoStart, tProtoEnd)
            printMsg("Elapsed time: %s" %deltaString)
            counter +=1
            del myPS
            
   tFinish = datetime.now()
   deltaString = GetElapsedTime (tStart, tFinish)
   printMsg("Processing complete. Total elapsed time: %s" %deltaString)
   

### Functions for creating Stream Conservation Sites (SCS) ###
def MakeServiceLayers_scs(in_hydroNet, in_dams, upDist = 3000, downDist = 500):
   """Creates three Network Analyst service layers needed for SCS delineation.
   This tool only needs to be run the first time you run the suite of SCS delineation tools. After that, the output layers can be reused repeatedly for the subsequent tools in the SCS delineation sequence.
   
   NOTE: The restrictions (contained in "r" variable) for traversing the network must have been defined in the HydroNet itself (manually). If any additional restrictions are added, the HydroNet must be rebuilt or they will not take effect. I originally set a restriction of NoEphemeralOrIntermittent, but on testing I discovered that this eliminated some stream segments that actually might be needed. I set the restriction to NoEphemeral instead. We may find that we need to remove the NoEphemeral restriction as well, or that users will need to edit attributes of the NHDFlowline segments on a case-by-case basis. I also previously included NoConnectors as a restriction, but in some cases I noticed with INSTAR data, it seems necessary to allow connectors, so I have removed that restriction. The NoCanalDitch exclusion was also removed, after finding some INSTAR sites on this type of flowline, and with CanalDitch immediately upstream.
   
   Parameters:
   - in_hydroNet = Input hydrological network dataset
   - in_dams = Input dams (use National Inventory of Dams)
   - upDist = The distance (in map units) to traverse upstream from a point along the network
   - downDist = The distance (in map units) to traverse downstream from a point along the network
   """
   arcpy.CheckOutExtension("Network")
   
   # Set up some variables
   descHydro = arcpy.Describe(in_hydroNet)
   nwDataset = descHydro.catalogPath
   catPath = os.path.dirname(nwDataset) # This is where hydro layers will be found
   hydroDir = os.path.dirname(catPath)
   hydroDir = os.path.dirname(hydroDir) # This is where output layer files will be saved
   downString = (str(downDist)).replace(".","_")
   upString = (str(upDist)).replace(".","_")
   lyrDownTrace = hydroDir + os.sep + "naDownTrace_%s.lyrx"%downString
   lyrUpTrace = hydroDir + os.sep + "naUpTrace_%s.lyrx"%upString
   lyrTidalTrace = hydroDir + os.sep + "naTidalTrace_%s.lyrx"%upString
   #r = "NoPipelines;NoUndergroundConduits;NoEphemeral;NoCoastline"
   
   printMsg("Creating upstream, downstream, and tidal service layers...")
   for sl in [["naDownTrace", downDist, "SCS Downstream", lyrDownTrace], ["naUpTrace", upDist, "SCS Upstream", lyrUpTrace], ["naTidalTrace", upDist, "SCS All Directions", lyrTidalTrace]]:
      #restrictions = r + ";" + sl[2]
      saLyr = sl[0]
      cutDist = sl[1]
      travMode = sl[2]
      outLyrx = sl[3]
      
      # Set up the analysis layer
      arcpy.na.MakeServiceAreaAnalysisLayer(network_data_source = nwDataset, 
         layer_name = saLyr, 
         travel_mode = travMode, 
         travel_direction = "FROM_FACILITIES", 
         cutoffs = cutDist, 
         time_of_day = "", 
         time_zone = "", 
         output_type = "LINES", 
         polygon_detail = "", 
         geometry_at_overlaps = "SPLIT", 
         geometry_at_cutoffs = "RINGS", 
         polygon_trim_distance = "", 
         exclude_sources_from_polygon_generation = "", 
         accumulate_attributes = "Length", 
         ignore_invalid_locations = "SKIP")
      
      # Add dam barriers
      arcpy.na.AddLocations(in_network_analysis_layer = saLyr, 
         sub_layer = "Point Barriers", 
         in_table = in_dams, 
         field_mappings = "Name NIDID #", 
         search_tolerance = "100 Meters", 
         sort_field = "", 
         search_criteria = "NHDFlowline SHAPE;HydroNet_ND_Junctions NONE", 
         match_type = "MATCH_TO_CLOSEST", 
         append = "CLEAR", 
         snap_to_position_along_network = "SNAP", 
         snap_offset = "0 Meters", 
         exclude_restricted_elements = "INCLUDE", 
         search_query = "NHDFlowline #;HydroNet_ND_Junctions #")
      
      # Delete the "not located" dams. I shouldn't have to do this, but NA is not working correctly.
      printMsg("Deleting problematic dams because Network Analyst has a bug...")
      printMsg("I am annoyed by having to do this workaround.")
      barriers = "%s\Point Barriers"%saLyr
      arcpy.management.SelectLayerByAttribute(barriers, "NEW_SELECTION", "Status = 1", None)
      arcpy.management.DeleteFeatures(barriers)
      
      printMsg("Saving service layer to %s..." %outLyrx)      
      arcpy.SaveToLayerFile_management(saLyr, outLyrx) 

   arcpy.CheckInExtension("Network")
   
   return (lyrDownTrace, lyrUpTrace, lyrTidalTrace)

def MakeNetworkPts_scs(in_PF, in_hydroNet, in_Catch, in_NWI, out_Points, fld_SFID = "SFID", fld_Tidal = "Tidal", out_Scratch = "in_memory"):
   """Given a set of procedural features, creates points along the hydrological network. The user must ensure that the procedural features are "SCS-worthy."
   
   Parameters:
   - in_PF = Input Procedural Features
   - in_hydroNet = Input hydrological network dataset
   - in_Catch = Input catchments from NHDPlus
   - in_NWI = Input NWI feature class that has been modified to include a binary field indicating whether features is tidal (1) or not (0)
   - out_Points = Output feature class containing points generated from procedural features
   - fld_SFID = field in in_PF containing the Source Feature ID
   - fld_Tidal = field in in_NWI indicating tidal status
   """
   
   # timestamp
   t0 = datetime.now()
   
   # # Buffer PFs by 30-m (standard slop factor) or by 250-m for wood turtles
   # printMsg("Buffering Procedural Features...")
   # code_block = """def buff(elcode):
      # if elcode == "ARAAD02020":
         # b = 250
      # else:
         # b = 30
      # return b
      # """
   # expression = "buff(!ELCODE!)"
   # arcpy.CalculateField_management (in_PF, "BUFFER", expression, "PYTHON", code_block)
   # buff_PF = "in_memory" + os.sep + "buff_PF"
   # arcpy.Buffer_analysis (in_PF, buff_PF, "BUFFER", "", "", "NONE")
   # NOTE: Eliminating special buffer for turtles; planning to burn in catchments for this and some other elements as part of the DelinSite_scs function.
   
   # # Buffer PFs by 30-m (standard slop factor)
   # printMsg("Buffering Procedural Features...")
   # buff_PF = out_Scratch + os.sep + "buff_PF"
   # arcpy.Buffer_analysis (in_PF, buff_PF, "BUFFER", "", "", "NONE")   
   
   # Set up some variables
   descHydro = arcpy.Describe(in_hydroNet)
   nwDataset = descHydro.catalogPath
   catPath = os.path.dirname(nwDataset) # This is where hydro layers will be found
   nhdArea = catPath + os.sep + "NHDArea"
   nhdWaterbody = catPath + os.sep + "NHDWaterbody"
   
   # Shift PFs to align with primary flowline
   printMsg("Starting shiftAlign function...")
   shift_PF = out_Scratch + os.sep + "shift_PF"
   #(shiftFeats, clipWideWater, nhdFlowline) = shiftAlignToFlow(in_PF, shift_PF, fld_SFID, in_hydroNet, in_Catch, "StreamLeve", out_Scratch)
   (shiftFeats, clipWideWater, mergeLines) = shiftAlignToFlow(in_PF, shift_PF, fld_SFID, in_hydroNet, in_Catch, "StreamLeve", out_Scratch)
   printMsg("PF alignment complete")
   
   # # Select catchments intersecting shifted PFs
   # printMsg("Selecting catchments intersecting shifted PFs...")
   # arcpy.MakeFeatureLayer_management (in_Catch, "lyr_Catchments")
   # arcpy.SelectLayerByLocation_management ("lyr_Catchments", "INTERSECT", shift_PF)
   
   # # Clip widewaters to selected catchments
   # printMsg("Clipping widewaters...")
   # clipWideWater = out_Scratch + os.sep + "clipWideWater"
   # arcpy.Clip_analysis (wideWater, "lyr_Catchments", clipWideWater)
   
   # Merge shifted PFs and widewater polygons into single feature class
   ###WHY???
   # printMsg("Merging shifted PFs with clipped widewaters...")
   # mergeFeats = out_Scratch + os.sep + "mergeFeats"
   # arcpy.Merge_management ([shift_PF, clipWideWater], mergeFeats)
   
   # Clip flowlines to shifted PF
   printMsg("Clipping flowlines...")
   clipLines = out_Scratch + os.sep + "clipLines"
   # #arcpy.Clip_analysis (nhdFlowline, mergeFeats, clipLines)
   # #arcpy.Clip_analysis (mergeLines, shift_PF, clipLines)
   arcpy.analysis.PairwiseClip (mergeLines, shift_PF, clipLines)
   
   # Create points from start- and endpoints of clipped flowlines
   # tmpPts = out_Scratch + os.sep + "tmpPts"
   tmpPts = out_Points
   printMsg("Generating points along network...")
   arcpy.FeatureVerticesToPoints_management (clipLines, tmpPts, "BOTH_ENDS")
   # arcpy.analysis.PairwiseIntersect([mergeLines, shift_PF], out_Points, "", "", "POINT")
   
   # Clip wetlands to shifted PF
   printMsg("Clipping wetlands...")
   clipNWI = out_Scratch + os.sep + "clipWtlnd"
   arcpy.analysis.PairwiseClip (in_NWI, shift_PF, clipNWI)
   
   # Attribute points designating them tidal or not
   # # First make a layer and select by location to speed up the join
   # printMsg("Selecting nearby wetlands...")
   # arcpy.management.MakeFeatureLayer(in_NWI, "lyrNWI")
   # arcpy.management.SelectLayerByLocation("lyrNWI", "WITHIN_A_DISTANCE", tmpPts, "3 Meters")
   # c = countSelectedFeatures("lyrNWI")
   c = countFeatures(clipNWI)
   
   if c > 0:
      # # Spatial join allows for a 3-meter spatial error
      printMsg("Joining tidal attribute...")
      # arcpy.analysis.SpatialJoin(tmpPts, in_NWI, out_Points, "JOIN_ONE_TO_ONE", "KEEP_ALL", "", "CLOSEST", "3 Meters", "")
      arcpy.ca.JoinAttributesFromPolygon(out_Points, clipNWI, fld_Tidal)
   else:
      printMsg("No wetlands intersecting PFs...")
      # arcpy.management.CopyFeatures(tmpPts, out_Points)
      
   codeblock = """def fillNulls(tidal):
      if not tidal:
         return 0
      else:
         return tidal"""
   expression = "fillNulls(!%s!)"%fld_Tidal
   printMsg("Replacing nulls with zeros for tidal attribute...")
   arcpy.management.CalculateField(out_Points, fld_Tidal, expression, "PYTHON", codeblock)
   
   # timestamp
   t1 = datetime.now()
   ds = GetElapsedTime (t0, t1)
   printMsg("Completed MakeNetworkPts_scs function. Time elapsed: %s" % ds)
   
   printMsg("Network point generation complete.")
   return out_Points
   
def CreateLines_scs(in_Points, in_downTrace, in_upTrace, in_tidalTrace, out_Lines, fld_Tidal = "Tidal", out_Scratch = "in_memory"): 
   """Loads SCS points derived from Procedural Features, solves the upstream,  downstream, and tidal service layers, and combines network segments to create linear SCS.
   
   Parameters:
   
   - in_Points = Input feature class containing points generated from procedural features; must have a field indicating whether or not points are tidal
   - in_downTrace = Network Analyst service layer set up to run downstream
   - in_upTrace = Network Analyst service layer set up to run upstream
   - in_tidalTrace = Network Analyst service layer set up to run upstream and downstream in tidal areas
   - out_Lines = Output lines representing Stream Conservation Units
   - fld_Tidal = field in in_Points indicating tidal status
   - out_Scratch = Geodatabase to contain intermediate outputs"""
   
   arcpy.CheckOutExtension("Network")
   
   # timestamp
   t0 = datetime.now()

   printMsg("Designating line and point outputs...")
   downLines = out_Scratch + os.sep + "downLines"
   upLines = out_Scratch + os.sep + "upLines"
   tidalLines = out_Scratch + os.sep + "tidalLines"
   tidalPts = out_Scratch + os.sep + "tidalPts"
   nontidalPts = out_Scratch + os.sep + "nontidalPts"
   outDir = os.path.dirname(out_Lines)
   
   # Split points into tidal and non-tidal layers
   printMsg("Splitting points into tidal vs non-tidal...")
   qry = "%s = 1"%fld_Tidal
   arcpy.Select_analysis (in_Points, tidalPts, qry)
   qry = "%s = 0"%fld_Tidal
   arcpy.Select_analysis (in_Points, nontidalPts, qry)
   
   # Load points as facilities into service layers; search distance 500 meters
   # Solve upstream and downstream service layers; save out lines and updated layers
   lines = []
   for sa in [[in_downTrace, nontidalPts, downLines], [in_upTrace, nontidalPts, upLines], [in_tidalTrace, tidalPts, tidalLines]]:
      inLyr = sa[0]
      inPoints = sa[1]
      outLines = sa[2]
      count = countFeatures(inPoints)
      if count > 0:
         printMsg("Loading points into service layer...")
         arcpy.na.AddLocations(in_network_analysis_layer = inLyr, 
         sub_layer = "Facilities", 
         in_table = inPoints, 
         field_mappings = "Name FID #", 
         search_tolerance = "500 Meters", 
         sort_field = "", 
         search_criteria = "NHDFlowline SHAPE;HydroNet_ND_Junctions NONE", 
         match_type = "MATCH_TO_CLOSEST", 
         append = "CLEAR", 
         snap_to_position_along_network = "SNAP", 
         snap_offset = "0 Meters", 
         exclude_restricted_elements = "INCLUDE", 
         search_query = "NHDFlowline #;HydroNet_ND_Junctions #")
         
         printMsg("Completed point loading.")
         printMsg("Solving service area for %s..." % inLyr)
         
         arcpy.na.Solve(in_network_analysis_layer = inLyr, 
            ignore_invalids = "SKIP", 
            terminate_on_solve_error = "TERMINATE", 
            simplification_tolerance = "", 
            overrides = "")

         # Get lines layer
         if inLyr.endswith(".lyrx"):
            # This is used when the layer file (lyrx) is passed to the function
            na_lyr = arcpy.mp.LayerFile(inLyr)
            inLines = na_lyr.listLayers("Lines")[0]
         else:
            # This is used when the map layer is passed to the function (in ArcPro GUI)
            inLines = inLyr + "\Lines"

         printMsg("Saving out lines...")
         arcpy.CopyFeatures_management(inLines, outLines)
         arcpy.RepairGeometry_management (outLines, "DELETE_NULL")
         # printMsg("Saving updated %s service layer to %s..." %(inLyr,outLyr))      
         lines.append(outLines)
      else:
         pass
   
   # Merge and dissolve the segments; ESRI does not make this simple
   printMsg("Merging segments...")
   comboLines = out_Scratch + os.sep + "comboLines"
   arcpy.Merge_management (lines, comboLines)
   
   # Unsplit lines
   UnsplitLines(comboLines, out_Lines)
   
   # timestamp
   t1 = datetime.now()
   ds = GetElapsedTime (t0, t1)
   printMsg("Completed function. Time elapsed: %s" % ds)

   arcpy.CheckInExtension("Network")
   
   return (out_Lines, in_downTrace, in_upTrace, in_tidalTrace)

def BufferLines_scs(in_Lines, in_StreamRiver, in_LakePond, in_Catch, out_Buffers, out_Scratch = "in_memory", buffDist = 150 ):
   """Buffers streams and rivers associated with SCS-lines within catchments. This function is called by the DelinSite_scs function, within a loop.
   
   Parameters:
   in_Lines = Input SCS lines, generated as output from CreateLines_scs function
   in_StreamRiver = Input StreamRiver polygons from NHD
   in_LakePond = Input LakePond polygons from NHD
   in_Catch = Input catchments from NHDPlus
   out_Buffers = Output buffered SCS lines
   out_Scratch = Geodatabase to contain output products 
   buffDist = Distance, in meters, to buffer the SCS lines and their associated NHD polygons
   """

   # Set up variables
   clipRiverPoly = out_Scratch + os.sep + "clipRiverPoly"
   fillRiverPoly = out_Scratch + os.sep + "fillRiverPoly"
   clipLakePoly = out_Scratch + os.sep + "clipLakePoly"
   fillLakePoly = out_Scratch + os.sep + "fillLakePoly"
   StreamRiverBuff = out_Scratch + os.sep + "StreamRiverBuff"
   LakePondBuff = out_Scratch + os.sep + "LakePondBuff"
   LineBuff = out_Scratch + os.sep + "LineBuff"
   mergeBuff = out_Scratch + os.sep + "mergeBuff"
   dissBuff = out_Scratch + os.sep + "dissBuff"
   
   # Clip input layers to catchments
   # Also need to fill any holes in polygons to avoid aberrant results
   printMsg("Clipping StreamRiver polygons...")
   CleanClip(in_StreamRiver, in_Catch, clipRiverPoly)
   arcpy.EliminatePolygonPart_management (clipRiverPoly, fillRiverPoly, "PERCENT", "", 99, "CONTAINED_ONLY")
   arcpy.MakeFeatureLayer_management (fillRiverPoly, "StreamRivers")
   
   printMsg("Clipping LakePond polygons...")
   CleanClip(in_LakePond, in_Catch, clipLakePoly)
   arcpy.EliminatePolygonPart_management (clipLakePoly, fillLakePoly, "PERCENT", "", 99, "CONTAINED_ONLY")
   arcpy.MakeFeatureLayer_management (fillLakePoly, "LakePonds")
   
   # Select clipped NHD polygons intersecting SCS lines
   ### Is this step necessary? Yes. Otherwise little off-network ponds influence result.
   printMsg("Selecting by location the clipped NHD polygons intersecting SCS lines...")
   arcpy.SelectLayerByLocation_management("StreamRivers", "INTERSECT", in_Lines, "", "NEW_SELECTION")
   arcpy.SelectLayerByLocation_management("LakePonds", "INTERSECT", in_Lines, "", "NEW_SELECTION")
   
   # Buffer SCS lines and selected NHD polygons
   printMsg("Buffering StreamRiver polygons...")
   arcpy.Buffer_analysis("StreamRivers", StreamRiverBuff, buffDist, "", "ROUND", "NONE")
   
   printMsg("Buffering LakePond polygons...")
   arcpy.Buffer_analysis("LakePonds", LakePondBuff, buffDist, "", "ROUND", "NONE")
   
   printMsg("Buffering SCS lines...")
   arcpy.Buffer_analysis(in_Lines, LineBuff, buffDist, "", "ROUND", "NONE")
   
   # Merge buffers and dissolve
   printMsg("Merging buffer polygons...")
   arcpy.Merge_management ([StreamRiverBuff, LakePondBuff, LineBuff], mergeBuff)
   
   printMsg("Dissolving...")
   arcpy.Dissolve_management (mergeBuff, dissBuff, "", "", "SINGLE_PART")
   
   # Clip buffers to catchment
   printMsg("Clipping buffer zone to catchments...")
   CleanClip(dissBuff, in_Catch, out_Buffers)
   
   return out_Buffers

def DelinSite_scs(in_PF, in_Lines, in_Catch, in_hydroNet, in_ConSites, out_ConSites, in_FlowBuff, fld_Rule = "RULE", trim = "true", buffDist = 150, out_Scratch = "in_memory"):
   """Creates Stream Conservation Sites.
   
   Parameters:
   - in_PF = Input Procedural Features
   - in_Lines: Input SCS lines, generated as output from CreateLines_scs function
   - in_Catch: Input catchments from NHDPlus
   - in_hydroNet: Input hydrological network dataset
   - in_ConSites: feature class representing current Stream Conservation Sites (or, a template feature class)
   - out_ConSites: the output feature class representing updated Stream Conservation Sites
   - in_FlowBuff: Input polygons derived from raster where the flow distances shorter than a specified truncation distance are coded 1; output from the prepFlowBuff function. The flow buffers have been further split by catchments. Ignored if trim = "false", in which case "None" can be entered.
   - fld_Rule = field containing assigned processing rule (should be "SCS1" for features getting standard process or "SCS2" for alternate process)
   - trim: Indicates whether sites should be restricted to buffers ("true"; default) or encompass entire catchments ("false")
   - buffDist: Buffer distance used to make clipping buffers
   - out_Scratch: Geodatabase to contain output products 
   """
   
   # timestamp
   t0 = datetime.now()
   
   # Declare path/name of output data and workspace
   drive, path = os.path.splitdrive(out_ConSites) 
   path, filename = os.path.split(path)
   myWorkspace = drive + path
   Output_CS_fname = filename

   # Smoothing switch. Used to smooth raster-based boundaries of catchments and flow buffers.
   if buffDist <= 10 and trim == "true":
      # For small flow buffers (e.g. SCU), smooth the catchments only. This means smoothing will not be applied to buffers of flowlines or NHDArea/Waterbody polygons
      smthCatchOnly = True
   else:
      # For larger buffers or un-trimmed catchment-only SCS, this will smooth the entire SCS polygon
      smthCatchOnly = False

   # Process:  Create Feature Class (to store ConSites)
   printMsg("Creating ConSites feature class to store output features...")
   arcpy.CreateFeatureclass_management (myWorkspace, Output_CS_fname, "POLYGON", in_ConSites, "", "", in_ConSites) 

   if trim == "true":
      # In this case you have to run line buffers in a loop to avoid aberrations
      # Set up some variables
      descHydro = arcpy.Describe(in_hydroNet)
      nwDataset = descHydro.catalogPath
      catPath = os.path.dirname(nwDataset) # This is where hydro layers will be found
      nhdArea = catPath + os.sep + "NHDArea"
      nhdWaterbody = catPath + os.sep + "NHDWaterbody"
            
      ### Variables used repeatedly in loop
      dissCatch = out_Scratch + os.sep + "dissCatch"
      clipBuff = out_Scratch + os.sep + "clipBuff"
      # clipFlow = out_Scratch + os.sep + "clipFlow"
      flowPoly = out_Scratch + os.sep + "flowPoly"
            
      # Make feature layers
      printMsg("Making feature layers...")
      qry = "FType = 460" # StreamRiver only
      lyrStreamRiver = arcpy.MakeFeatureLayer_management (nhdArea, "StreamRiver_Poly", qry)
      qry = "FType = 390" # LakePond only
      lyrLakePond = arcpy.MakeFeatureLayer_management (nhdWaterbody, "LakePond_Poly", qry)
      catch = arcpy.MakeFeatureLayer_management (in_Catch, "lyr_Catchments")
      
      # Create empty feature class to store flow buffers
      printMsg("Creating empty feature class for flow buffers")
      sr = arcpy.Describe(in_FlowBuff).spatialReference
      fname = "flowBuffers"
      fpath = out_Scratch
      flowBuff = fpath + os.sep + fname
      
      if arcpy.Exists(flowBuff):
         arcpy.Delete_management(flowBuff)
      arcpy.CreateFeatureclass_management (fpath, fname, "POLYGON", in_Catch, "", "", sr)
      
      with arcpy.da.SearchCursor(in_Lines, ["SHAPE@", "OBJECTID"]) as myLines:
         for line in myLines:
            try:
               lineShp = line[0]
               lineID = line[1]
               arcpy.env.extent = "MAXOF"
                        
               # Select catchments intersecting SCS Line
               printMsg("Selecting catchments containing SCS line...")
               arcpy.SelectLayerByLocation_management (catch, "INTERSECT", lineShp)
   
               # Dissolve catchments
               printMsg("Dissolving catchments...")
               arcpy.Dissolve_management (catch, dissCatch, "", "", "SINGLE_PART", "")
            
               # Create clipping buffer
               printMsg("Creating clipping buffer...")
               BufferLines_scs(lineShp, lyrStreamRiver, lyrLakePond, dissCatch, clipBuff, out_Scratch, buffDist)

               # Clip the flow buffer to the clipping buffer 
               printMsg("Clipping the flow buffer ...")
               arcpy.env.extent = clipBuff
               arcpy.Clip_analysis (in_FlowBuff, clipBuff, flowPoly)
               
               printMsg("Appending feature %s..." %lineID)
               arcpy.Append_management (flowPoly, flowBuff, "NO_TEST")

            except:
               printMsg("Process failure for feature %s. Passing..." %lineID)
               tback()

      arcpy.env.extent = "MAXOF"
      # Burn in full catchments for alternate-process PFs
      qry = "%s = 'SCS2'"%fld_Rule
      altPF = arcpy.MakeFeatureLayer_management (in_PF, "lyr_altPF", qry)
      count = countFeatures(altPF)
      print(count)
      if count > 0:
         arcpy.SelectLayerByLocation_management(catch, "INTERSECT", altPF, "", "NEW_SELECTION")
         printMsg("Appending full catchments for selected features...")
         if smthCatchOnly:
            # Note: have to dissolve catchments before smoothing, otherwise you'll get weird incisions/slivers
            fullCatch = out_Scratch + os.sep + "fullCatch"
            arcpy.PairwiseDissolve_analysis(catch, fullCatch, multi_part="SINGLE_PART")
            fullCatchSmth = out_Scratch + os.sep + "fullCatchSmth"
            arcpy.cartography.SmoothPolygon(fullCatch, fullCatchSmth, "PAEK", "50 METERS")
            arcpy.Append_management (fullCatchSmth, flowBuff, "NO_TEST")
         else:
            # headsup: In this case, smoothing happens after the buffers and catchments are merged/dissolved
            arcpy.Append_management (catch, flowBuff, "NO_TEST")

      in_Polys = flowBuff
   
   else: 
      # Select catchments intersecting SCS Lines
      printMsg("Selecting catchments containing SCS lines...")
      catch = arcpy.MakeFeatureLayer_management (in_Catch, "lyr_Catchments")
      arcpy.SelectLayerByLocation_management (catch, "INTERSECT", in_Lines)
      in_Polys = catch
   
   # Dissolve adjacent/overlapping features and fill in gaps 
   printMsg("Dissolving adjacent/overlapping features...")
   dissPolys = out_Scratch + os.sep + "dissPolys"
   arcpy.Dissolve_management (in_Polys, dissPolys, "", "", "SINGLE_PART")

   # Smooth polygons
   # This also has the benefit of filling in 1-cell holes at edges, when `error_option="NO_CHECK"` (the default option)
   if not smthCatchOnly:
      printMsg("Smoothing polygons...")
      dissPolysSmth = out_Scratch + os.sep + "dissPolysSmth"
      arcpy.cartography.SmoothPolygon(dissPolys, dissPolysSmth, "PAEK", "50 METERS")
      selPolys = arcpy.MakeFeatureLayer_management(dissPolysSmth, "selPolys")
   else:
      selPolys = arcpy.MakeFeatureLayer_management(dissPolys, "selPolys")

   printMsg("Eliminating fragments...")
   arcpy.SelectLayerByLocation_management(selPolys, "INTERSECT", in_Lines, "", "NEW_SELECTION")

   printMsg("Filling in holes...")
   fillPolys = out_Scratch + os.sep + "fillPolys"
   # arcpy.EliminatePolygonPart_management(selPolys, fillPolys, "PERCENT", "", 99, "CONTAINED_ONLY")
   arcpy.EliminatePolygonPart_management(selPolys, fillPolys, "AREA", "1 HECTARES", "", "CONTAINED_ONLY")

   # Append final shapes to template
   arcpy.Append_management (fillPolys, out_ConSites, "NO_TEST")
   
   # timestamp
   t1 = datetime.now()
   ds = GetElapsedTime (t0, t1)
   printMsg("Completed function. Time elapsed: %s" % ds)
   
   return out_ConSites<|MERGE_RESOLUTION|>--- conflicted
+++ resolved
@@ -2,11 +2,7 @@
 # CreateConSites.py
 # Version:  ArcGIS Pro 3.0.x / Python 3.x
 # Creation Date: 2016-02-25
-<<<<<<< HEAD
-# Last Edit: 2022-08-23
-=======
 # Last Edit: 2022-09-14
->>>>>>> abae851c
 # Creator:  Kirsten R. Hazler
 
 # Summary:
