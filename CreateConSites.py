# ----------------------------------------------------------------------------------------
# CreateConSites.py
# Version:  ArcGIS Pro 2.9.x / Python 3.x
# Creation Date: 2016-02-25
# Last Edit: 2022-03-09
# Creator:  Kirsten R. Hazler

# Summary:
# Suite of functions to delineate and review Natural Heritage Conservation Sites.
# Includes functionality to produce:
# - Terrestrial Conservation Sites (TCS)
# - Anthopogenic Habitat Zones (AHZ)
# - Stream Conservation Sites (SCS)

# Dependencies:
# Functions for creating SCS will not work if the hydro network is not set up properly! The network geodatabase VA_HydroNet.gdb has been set up manually, not programmatically. The Network Analyst extension is required for some SCS functions, which will fail if the license is unavailable.
# ----------------------------------------------------------------------------------------

# Import function libraries and settings
import Helper
from Helper import *
from arcpy.sa import *
import re # support for regular expressions


### Functions for input data preparation and output data review ###
def ExtractBiotics(BioticsPF, BioticsCS, outGDB):
   '''Extracts data from Biotics5 query layers for Procedural Features and Conservation Sites and saves to a file geodatabase.
   Note: this tool must be run from within a map document containing the relevant query layers.'''
   # Local variables:
   ts = datetime.now().strftime("%Y%m%d_%H%M%S") # timestamp
   
   # Inform user
   printMsg('Patience grasshopper; this will take a few minutes...')

   # Process: Copy Features (ConSites)
   printMsg('Copying ConSites...')
   outCS = outGDB + os.sep + 'ConSites_' + ts
   arcpy.CopyFeatures_management(BioticsCS, outCS)
   printMsg('Conservation Sites successfully exported to %s' %outCS)

   # Process: Copy Features (ProcFeats)
   printMsg('Copying Procedural Features...')
   unprjPF = r'in_memory\unprjProcFeats'
   arcpy.CopyFeatures_management(BioticsPF, unprjPF)
   
   # Process: Project
   printMsg('Projecting ProcFeats features...')
   outPF = outGDB + os.sep + 'ProcFeats_' + ts
   outCoordSyst = "PROJCS['NAD_1983_Virginia_Lambert',GEOGCS['GCS_North_American_1983',DATUM['D_North_American_1983',SPHEROID['GRS_1980',6378137.0,298.257222101]],PRIMEM['Greenwich',0.0],UNIT['Degree',0.0174532925199433]],PROJECTION['Lambert_Conformal_Conic'],PARAMETER['False_Easting',0.0],PARAMETER['False_Northing',0.0],PARAMETER['Central_Meridian',-79.5],PARAMETER['Standard_Parallel_1',37.0],PARAMETER['Standard_Parallel_2',39.5],PARAMETER['Latitude_Of_Origin',36.0],UNIT['Meter',1.0]]"
   transformMethod = "WGS_1984_(ITRF00)_To_NAD_1983"
   inCoordSyst = "PROJCS['WGS_1984_Web_Mercator_Auxiliary_Sphere',GEOGCS['GCS_WGS_1984',DATUM['D_WGS_1984',SPHEROID['WGS_1984',6378137.0,298.257223563]],PRIMEM['Greenwich',0.0],UNIT['Degree',0.0174532925199433]],PROJECTION['Mercator_Auxiliary_Sphere'],PARAMETER['False_Easting',0.0],PARAMETER['False_Northing',0.0],PARAMETER['Central_Meridian',0.0],PARAMETER['Standard_Parallel_1',0.0],PARAMETER['Auxiliary_Sphere_Type',0.0],UNIT['Meter',1.0]]"
   arcpy.Project_management(unprjPF, outPF, outCoordSyst, transformMethod, inCoordSyst, "PRESERVE_SHAPE", "")
   printMsg('Procedural Features successfully exported to %s' %outPF)
   
   return (outPF, outCS)

def ParseSiteTypes(in_ProcFeats, in_ConSites, out_GDB):
   '''Splits input Procedural Features and Conservation Sites into 3 feature classes each, one for each of site types subject to ConSite delineation and prioritization processes.
   Parameters:
   - in_ProcFeats: input feature class representing Procedural Features
   - in_ConSites: input feature class representing Conservation Sites
   - out_GDB: geodatabase in which outputs will be stored   
   '''
   
   # Define some queries
   qry_pfTCS = "RULE NOT IN ('SCU','MACS','KCS','AHZ')"
   qry_pfKCS = "RULE = 'KCS'"
   qry_pfSCU = "RULE = 'SCU'"
   qry_pfAHZ = "RULE = 'AHZ'"
   qry_csTCS = "SITE_TYPE = 'Conservation Site'"
   qry_csKCS = "SITE_TYPE = 'Cave Site'"
   qry_csSCU = "SITE_TYPE = 'SCU'"
   qry_csAHZ = "SITE_TYPE = 'Anthropogenic Habitat Zone'"
   
   
   # Define some outputs
   pfTCS = out_GDB + os.sep + 'pfTerrestrial'
   pfKCS = out_GDB + os.sep + 'pfKarst'
   pfSCU = out_GDB + os.sep + 'pfStream'
   pfAHZ = out_GDB + os.sep + 'pfAnthro'
   csTCS = out_GDB + os.sep + 'csTerrestrial'
   csKCS = out_GDB + os.sep + 'csKarst'
   csSCU = out_GDB + os.sep + 'csStream'
   csAHZ = out_GDB + os.sep + 'csAnthro'
   
   # Make a list of input/query/output triplets
   procList = [[in_ProcFeats, qry_pfTCS, pfTCS],
               [in_ProcFeats, qry_pfKCS, pfKCS],
               [in_ProcFeats, qry_pfSCU, pfSCU],
               [in_ProcFeats, qry_pfAHZ, pfAHZ],
               [in_ConSites, qry_csTCS, csTCS],
               [in_ConSites, qry_csKCS, csKCS],
               [in_ConSites, qry_csSCU, csSCU],
               [in_ConSites, qry_csAHZ, csAHZ]]
               
   # Process the data
   fcList = []
   for item in procList:
      input = item[0]
      query = item[1]
      output = item[2]
      printMsg("Creating feature class %s" %output)
      arcpy.Select_analysis (input, output, query)
      fcList.append(output)
   
   return fcList

def bmiFlatten(inConsLands, outConsLands, scratchGDB = None):
   '''Eliminates overlaps in the Conservation Lands feature class. The BMI field is used for consolidation; better BMI ranks (lower numeric values) take precedence over worse ones.
   
   Parameters:
   - inConsLands: Input polygon feature class representing Conservation Lands. Must include a field called 'BMI', with permissible values "1", "2", "3", "4", "5", or "U".
   - outConsLands: Output feature class with "flattened" Conservation Lands and updated BMI field.
   - scratchGDB: Geodatabase for storing scratch products
   '''
   
   arcpy.env.extent = 'MAXOF'
   
   if not scratchGDB:
      # For some reason this function runs more slowly if "in_memory" is used for scratchGDB, at least on my dinosaur computer, so set to scratchGDB on disk.
      scratchGDB = arcpy.env.scratchGDB
   
   for val in ["U", "5", "4", "3", "2", "1"]:
      # Make a subset feature layer
      lyr = "bmi%s"%val
      where_clause = "BMI = '%s'"%val
      printMsg('Making feature layer...')
      arcpy.management.MakeFeatureLayer(inConsLands, lyr, where_clause)
      
      # Dissolve
      dissFeats = scratchGDB + os.sep + "bmiDiss" + val
      printMsg('Dissolving...')
      arcpy.analysis.PairwiseDissolve(lyr, dissFeats, "BMI", "", "SINGLE_PART")
      
      # Update
      if val == "U":
         printMsg('Setting initial features to be updated...')
         inFeats = dissFeats
      else:
         printMsg('Updating with bmi %s...'%val)
         # printMsg('input features: %s'%inFeats)
         # printMsg('update features: %s'%dissFeats)
         if val == "1":
            updatedFeats = outConsLands
         else:
            updatedFeats = scratchGDB + os.sep + "upd_bmi%s"%val
         arcpy.analysis.Update(inFeats, dissFeats, updatedFeats)
         inFeats = updatedFeats
   return outConsLands
   
def TabParseNWI(inNWI, outTab):
   '''NOTE: OBSOLETE! This function is no longer necessary. Simply join the attributes from the parsed table now provided by NWI. I'm keeping the function here, though, as an example in case I ever need to write something similar in another situation.
   Given a National Wetlands Inventory (NWI) feature class, creates a table containing one record for each unique code in the ATTRIBUTE field. The codes in the ATTRIBUTE field are then parsed into easily comprehensible fields, to facilitate processing and mapping. (Adapted from a Model-Builder tool and a script tool.) 

   The following new fields are created, based on the value in the ATTRIBUTE field:
   - Syst: contains the System name; this is tier 1 in the NWI hierarchy
   - Subsyst: contains the Subsystem name; this is tier 2 in the NWI hierarchy
   - Cls1: contains the primary (in some cases the only) Class name; this is tier 3 in the NWI hierarchy
   - Subcls1: contains the primary (in some cases the only) Subclass name; this is tier 4 in the NWI hierarchy
   - Cls2: contains the secondary Class name for mixed NWI types
   - Subcls2: contains the secondary Subclass name for mixed NWI types
   - Tidal: contains the tidal status portion of the water regime
   - WtrReg: contains the flood frequency portion of the water regime
   - Mods: contains any additional type modifiers
   - Exclude: contains the value 'X' to flag features to be excluded from rule assignment. Features are excluded if the Mods field codes for any of the following modifiers: Farmed' (f), 'Artificial' (r), 'Spoil' (s), or 'Excavated' (x)

   The output table can be joined back to the NWI polygons using the ATTRIBUTE field as the key.
   
   Parameters:
   - inNWI: Input NWI polygon feature class
   - outTab: Output table containing one record for each unique code in the ATTRIBUTE field
   '''
   
   # Generate the initial table containing one record for each ATTRIBUTE value
   printMsg('Generating table with unique NWI codes...')
   arcpy.Statistics_analysis(inNWI, outTab, "ACRES SUM", "ATTRIBUTE;WETLAND_TYPE")

   # Create new fields to hold relevant attributes
   printMsg('Adding and initializing NWI attribute fields...')
   FldList = [('Syst', 10), 
              ('Subsyst', 25), 
              ('Cls1', 25), 
              ('Subcls1', 50),
              ('Cls2', 25),
              ('Subcls2', 50),
              ('Tidal', 20), 
              ('WtrReg', 50), 
              ('Mods', 5), 
              ('Exclude', 1)]
   flds = ["ATTRIBUTE"] # initializes master field list for later use
   for Fld in FldList:
      FldName = Fld[0]
      FldLen = Fld[1]
      flds.append(FldName)
      arcpy.AddField_management (outTab, FldName, 'TEXT', '', '', FldLen, '', 'NULLABLE', '', '')
   
   printMsg('Setting up some regex patterns and code dictionaries...')
   # Set up some patterns to match
   mix_mu = re.compile(r'/([1-7])?(RB|UB|AB|RS|US|EM|ML|SS|FO|RF|SB)?([1-7])?')
   # pattern for mixed map units
   full_pat =  re.compile(r'^(M|E|R|L|P)([1-5])?(RB|UB|AB|RS|US|EM|ML|SS|FO|RF|SB)?([1-7])?([A-V])?(.*)$') 
   # full pattern after removing secondary type
   ex_pat = re.compile(r'(f|r|s|x)', re.IGNORECASE)
   # pattern for final modifiers warranting exclusion from natural systems
   
   ### Set up a bunch of dictionaries, using the NWI code diagram for reference.
   # https://www.fws.gov/wetlands/documents/NWI_Wetlands_and_Deepwater_Map_Code_Diagram.pdf 
   # This code section reviewed/updated against diagram published in February 2019.
   
   # Set up subsystem dictionaries for each system
   # Lacustrine
   dLac = {'1':'Limnetic', '2':'Littoral'}
   # Marine and Estuarine
   dMarEst = {'1':'Subtidal', '2':'Intertidal'}
   # Riverine
   dRiv = {'1':'Tidal', 
           '2':'Lower Perennial',
           '3':'Upper Perennial',
           '4':'Intermittent'}
   # For dRiv, note that 5: Unknown Perennial is no longer a valid code and has been removed from the dictionary
           
   # Set up system dictionary matching each system with its subsystem dictionary
   # Note that Palustrine System has no Subsystems, thus no subsystem dictionary
   dSyst = {'M': ('Marine', dMarEst),
            'E': ('Estuarine', dMarEst),
            'R': ('Riverine', dRiv),
            'L': ('Lacustrine', dLac),
            'P': ('Palustrine', '')}
            
   # Set up subclass dictionaries for each class
   # Rock Bottom
   dRB = {'1': 'Bedrock',
          '2': 'Rubble'}
   # Unconsolidated Bottom
   dUB = {'1': 'Cobble-Gravel',
          '2': 'Sand',
          '3': 'Mud',
          '4': 'Organic'}
   # Aquatic Bed
   dAB = {'1': 'Algal',
          '2': 'Aquatic Moss',
          '3': 'Rooted Vascular',
          '4': 'Floating Vascular'}
   # Reef
   dRF = {'1': 'Coral',
          '2': 'Mollusk',
          '3': 'Worm'}
   # Rocky Shore
   dRS = {'1': 'Bedrock',
          '2': 'Rubble'}
   # Unconsolidated Shore
   dUS = {'1': 'Cobble-Gravel',
          '2': 'Sand',
          '3': 'Mud',
          '4': 'Organic',
          '5': 'Vegetated'}
   # Streambed
   dSB = {'1': 'Bedrock',
          '2': 'Rubble',
          '3': 'Cobble-Gravel',
          '4': 'Sand',
          '5': 'Mud',
          '6': 'Organic',
          '7': 'Vegetated'}
   # Emergent
   dEM = {'1': 'Persistent',
          '2': 'Non-persistent',
          '5': 'Phragmites australis'}
   # Woody (for Scrub-Shrub and Forested classes)
   dWd = {'1': 'Broad-leaved Deciduous',
          '2': 'Needle-leaved Deciduous',
          '3': 'Broad-leaved Evergreen',
          '4': 'Needle-leaved Evergreen',
          '5': 'Dead',
          '6': 'Deciduous',
          '7': 'Evergreen'}         
   
   # Set up class dictionary matching each class with its subclass dictionary
   dCls = {'RB': ('Rock Bottom', dRB),
           'UB': ('Unconsolidated Bottom', dUB),
           'AB': ('Aquatic Bed', dAB),
           'RF': ('Reef', dRF),
           'RS': ('Rocky Shore', dRS),
           'US': ('Unconsolidated Shore', dUS),
           'SB': ('Streambed', dSB),
           'EM': ('Emergent', dEM),
           'SS': ('Scrub-Shrub', dWd), 
           'FO': ('Forested', dWd)}
           
   # Set up water regime dictionary
   # Note that previously, there was no D or Q code; these have been added. The descriptors of some other codes have changed.
   dWtr = {'A': ('Nontidal', 'Temporarily Flooded'),
           'B': ('Nontidal', 'Seasonally Saturated'),
           'C': ('Nontidal', 'Seasonally Flooded'), 
           'D': ('Nontidal', 'Continuously Saturated'),
           'E': ('Nontidal', 'Seasonally Flooded / Saturated'),
           'F': ('Nontidal', 'Semipermanently Flooded'),
           'G': ('Nontidal', 'Intermittently Exposed'),
           'H': ('Nontidal', 'Permanently Flooded'),
           'J': ('Nontidal', 'Intermittently Flooded'),
           'K': ('Nontidal', 'Artificially Flooded'),
           'L': ('Saltwater Tidal', 'Subtidal'),
           'M': ('Saltwater Tidal', 'Irregularly Exposed'),
           'N': ('Saltwater Tidal', 'Regularly Flooded'),
           'P': ('Saltwater Tidal', 'Irregularly Flooded'),
           'Q': ('Freshwater Tidal', 'Regularly Flooded-Fresh Tidal'),
           'R': ('Freshwater Tidal', 'Seasonally Flooded-Fresh Tidal'),
           'S': ('Freshwater Tidal', 'Temporarily Flooded-Fresh Tidal'),
           'T': ('Freshwater Tidal', 'Semipermanently Flooded-Fresh Tidal'),
           'V': ('Freshwater Tidal', 'Permanently Flooded-Fresh Tidal')}
   
   # Loop through the records and assign field attributes based on NWI codes
   printMsg('Looping through the NWI codes to parse...')
   printMsg('Fields: %s'%flds)
   with arcpy.da.UpdateCursor(outTab, flds) as cursor:
      for row in cursor:
         nwiCode = row[0] 
         printMsg('Code: %s' % nwiCode)
         
         # First, for mixed map units, extract the secondary code portion from the code string
         m = mix_mu.search(nwiCode)
         if m:
            extract = m.group()
            nwiCode = nwiCode.replace(extract, '')
         
         # Parse out the primary sub-codes
         s = full_pat.search(nwiCode)
         h1 = s.group(1) # System code
         h2 = s.group(2) # Subsystem code
         h3 = s.group(3) # Class code
         h4 = s.group(4) # Subclass code
         mod1 = s.group(5) # Water Regime code
         row[9] = s.group(6) # Additional modifier code(s) go directly into Mods field
         if s.group(6):
            x = ex_pat.search(s.group(6))
            if x:
               row[10] = 'X' # Flags record for exclusion from natural(ish) systems
         
         # Assign attributes to primary fields by extracting from dictionaries
         row[1] = (dSyst[h1])[0] # Syst field
         try:
            row[2] = ((dSyst[h1])[1])[h2] # Subsyst field
         except:
            row[2] = None 
         try:
            row[3] = (dCls[h3])[0] # Cls1 field
         except:
            row[3] = None
         try:
            row[4] = ((dCls[h3])[1])[h4] # Subcls1 field
         except:
            row[4] = None
         try:
            row[7] = (dWtr[mod1])[0] # Tidal field
         except:
            row[7] = None
         try:
            row[8] = (dWtr[mod1])[1] # WtrReg field
         except:
            row[8] = None

         # If applicable, assign attributes to secondary fields by extracting from dictionaries
         if m:
            if m.group(1):
               h4_2 = m.group(1) # Secondary subclass code
            elif m.group(3):
               h4_2 = m.group(3)
            else:
               h4_2 = None
            if m.group(2):
               h3_2 = m.group(2) # Secondary class code
            else:
               h3_2 = None
            try:
               row[5] = (dCls[h3_2])[0] # Cls2 field
            except:
               row[5] = None
            try:
               row[6] = ((dCls[h3_2])[1])[h4_2] # Subcls2 field; requires secondary class for definition of subclass
            except:
               try:
                  row[6] = ((dCls[h3])[1])[h4_2] # If no secondary class, use primary class for subclass definition
               except:
                  row[6] = None   
            
         cursor.updateRow(row)
   printMsg('Mission accomplished.')
   return outTab
   
def RulesToNWI(inTab, inPolys):
   '''Assigns Site Building Blocks (SBB) rules and tidal status to National Wetland Inventory (NWI) codes, then attaches attributes from the code table to the wetland polygons. This function is specific to the Virginia Natural Heritage Program. 
   
   NOTES:
   - SBB rules 5, 6, 7, and 9 are included in this process. 
   - This function creates a binary column for each rule and for tidal status. If the rule or tidal status applies to a record, the value in the corresponding column is set to 1, otherwise the value is 0. 
   - Each record can have one or more rules assigned, or no rules at all.

   IMPORTANT: For this function to work correctly, the input table must have specific fields which are in the original code table obtained from the National Wetlands Inventory.
   
   Parameters:
   - inTab: Input table of NWI code definitions. (This table will be modified by the addition of binary fields.)
   - inPolys: Input NWI polygons representing wetlands. (This feature class will be modified by joining the fields from the code table.
   '''
   # Create new fields to hold SBB rules and tidal status, and set initial values to 0
   printMsg('Adding and initializing SBB rule and tidal status fields...')
   RuleList = ["Rule5", "Rule6", "Rule7", "Rule9", "Tidal", "Exclude"]
   for Rule in RuleList:
      arcpy.AddField_management (inTab, Rule, 'SHORT')
      arcpy.CalculateField_management (inTab, Rule, 0, "PYTHON")
   
   # Create a table view including only the desired fields
   flds = ["ATTRIBUTE", 
            "SYSTEM_NAME", 
            "SUBSYSTEM_NAME", 
            "CLASS_NAME", 
            "SUBCLASS_NAME",
            "SPLIT_CLASS_NAME",
            "SPLIT_SUBCLASS_NAME", 
            "WATER_REGIME_SUBGROUP", 
            "FIRST_MODIFIER_NAME",
            "SECOND_MODIFIER_NAME"]
   
   for rule in RuleList:
      flds.append(rule)
   
   fieldinfo = arcpy.FieldInfo()
   for f in flds:
      fieldinfo.addField(f, f, "VISIBLE", "")
   arcpy.management.MakeTableView(inTab, "nwiCodeTab", "", "", fieldinfo)
   
   # Loop through the records and assign rules
   printMsg('Examining NWI codes and assigning rules...')
   exclList = ["Farmed", "Artificial Substrate", "Excavated", "Spoil"]
   with arcpy.da.UpdateCursor(inTab, flds) as cursor:
      for row in cursor:
         # Get the values from relevant fields
         nwiCode = row[0]
         syst = row[1]
         subsyst = row[2]
         cls1 = row[3]
         subcls1 = row[4]
         cls2 = row[5]
         subcls2 = row[6]
         wtrReg = row[7]
         mod1 = row[8]
         mod2 = row[9]
         rule5 = row[10]
         rule6 = row[11]
         rule7 = row[12]
         rule9 = row[13]
         tidal = row[14]
         excl = row[15]
         
         # Update the values of SBB rule fields based on various criteria
         if mod1 in exclList or mod2 in exclList:
            row[15] = 1 # Exclude
            continue # Skip all the rest and go on to process the next record
         if wtrReg in ("Saltwater Tidal", "Freshwater Tidal"):
            row[14] = 1 # Set to tidal
            if syst == 'Marine' or syst == None:
               pass # No rule assigned
            else:
               if (cls1 in ('Emergent', 'Scrub-Shrub', 'Forested') or
                     cls2 in ('Emergent', 'Scrub-Shrub', 'Forested') or
                     cls1 == 'Aquatic Bed' and subcls1 == None or
                     cls2 == 'Aquatic Bed' and subcls2 == None or
                     subcls1 in ('Rooted Vascular', 'Floating Vascular', 'Vegetated') or
                     subcls2 in ('Rooted Vascular', 'Floating Vascular', 'Vegetated')):
                  row[13] = 1 # Assign Rule 9
               else:
                  pass # No rule assigned
         elif wtrReg == 'Nontidal':
            if syst == 'Lacustrine':
               row[11] = 1 # Assign Rule 6
               row[12] = 1 # Assign Rule 7
            elif syst == 'Palustrine':
               if (cls1 in ('Emergent', 'Scrub-Shrub', 'Forested') or
                   cls2 in ('Emergent', 'Scrub-Shrub', 'Forested')): 
                  if (cls1 == 'Emergent' or cls2 == 'Emergent'):
                     row[10] = 1 # Assign Rule 5
                     row[11] = 1 # Assign Rule 6
                     row[12] = 1 # Assign Rule 7
                  else:
                     row[10] = 1 # Assign Rule 5
               else:
                  row[11] = 1 # Assign Rule 6
                  row[12] = 1 # Assign Rule 7
            else:
               pass # No rule assigned
         else:
            pass # No rule assigned
         
         cursor.updateRow(row)
   
   # Join fields from codes table to polygons
   printMsg("Joining attribute fields from code table to polygons...")
   flds.remove("ATTRIBUTE")
   arcpy.management.JoinField(inPolys, "ATTRIBUTE", inTab, "ATTRIBUTE", flds)
   
   printMsg('Mission accomplished.')
   return 
   
def SubsetNWI(inNWI, inTab, inGDB):
   '''NOTE: OBSOLETE! This function is no longer necessary. I simply created view layers in ArcGIS Online, one for each rule. If using data on local hard-drive, set up query layers like the view layers. No need to create subsets here. 
   Creates subsets of National Wetlands Inventory (NWI) polygons specific to Site Building Blocks (SBB) rules. This function is specific to the Virginia Natural Heritage Program. (Adapted from a Model-Builder tool.)
   
   Each subset contains only the polygons applicable to each rule, and adjacent polygons have boundaries dissolved. Three subsets are created:
   - Rule 5 polygons
   - Rule 6/7 polygons
   - Rule 9 polygons

   IMPORTANT: For this function to work correctly, the input table must have specific fields. To ensure that this is true, the table should be generated by the preceding TabParseNWI and SbbToNWI functions.
   
   Parameters:
   - inNWI: Polygon feature class representing wetlands, from NWI. 
   - inTab: Input table containing relevant attributes for subsetting. Must be able to link to inNWI via the ATTRIBUTE field.
   - inGDB: Geodatabase for storing outputs
   '''
   
   # Set up some variables
   nwi_rule5 = inGDB + os.sep + 'VA_Wetlands_Rule5'
   nwi_rule67 = inGDB + os.sep + 'VA_Wetlands_Rule67'
   nwi_rule9 = inGDB + os.sep + 'VA_Wetlands_Rule9'
   tabName = os.path.basename(inTab)

   # Create join
   printMsg('Joining tabular data to NWI polygons...')
   arcpy.MakeFeatureLayer_management (inNWI, "lyr_NWI")
   arcpy.AddJoin_management ("lyr_NWI", "ATTRIBUTE", inTab, "ATTRIBUTE", "KEEP_ALL")
   
   # Select and dissolve subsets
   printMsg('Selecting and dissolving Rule 5 features...')
   fldName = tabName + '.Rule5'
   qry = "%s = 1"%fldName
   arcpy.SelectLayerByAttribute_management ("lyr_NWI", "NEW_SELECTION", qry)
   arcpy.Dissolve_management("lyr_NWI", nwi_rule5, "", "", "SINGLE_PART", "DISSOLVE_LINES")
   
   printMsg('Selecting and dissolving Rule 6-7 features...')
   fldName1 = tabName + '.Rule6'
   fldName2 = tabName + '.Rule7'
   qry = "%s = 1 OR %s = 1"%(fldName1, fldName2)
   arcpy.SelectLayerByAttribute_management ("lyr_NWI", "NEW_SELECTION", qry)
   arcpy.Dissolve_management("lyr_NWI", nwi_rule67, "", "", "SINGLE_PART", "DISSOLVE_LINES")
   
   printMsg('Selecting and dissolving Rule 9 features...')
   fldName = tabName + '.Rule9'
   qry = "%s = 1"%fldName
   arcpy.SelectLayerByAttribute_management ("lyr_NWI", "NEW_SELECTION", qry)
   arcpy.Dissolve_management("lyr_NWI", nwi_rule9, "", "", "SINGLE_PART", "DISSOLVE_LINES")
   
   printMsg('Mission accomplished.')
   return (nwi_rule5, nwi_rule67, nwi_rule9)

def prepFlowBuff(in_FlowDist, truncDist, procMask, out_Rast, snapRast = None):
   '''Given a continuous raster representing flow distance, creates a binary raster where distances less than or equal to the truncation distance are set to 1, and everything else is set to null.
   
   Parameters:
   - in_FlowDist: Input raster representing flow distance 
   - truncDist: The distance (in raster map units) used as the truncation threshold
   - procMask: Feature class delineating the processing area
   - out_Rast: Output raster in which flow distances less than or equal to the truncation distance are set to 1
   - snapRast (optional): Raster used to determine coordinate system and alignment of output. If a snap raster is specified, the output will be reprojected to match.
   '''
   
   # TO DO: Clip by HUC boundary. Output polygons instead of raster. Split features by catchments. Repair geometry. Debug. 
   
   # Check out Spatial Analyst extention
   arcpy.CheckOutExtension("Spatial")
   
   # Set environment - had to do this b/c SetNull was inexplicably failing when saving temporary raster
   # I also had to delete my scratch workspace before I could proceed, for future reference...
   scratchGDB = arcpy.env.scratchGDB
   arcpy.env.scratchWorkspace = scratchGDB
   
   # Cast string as raster
   in_FlowDist = Raster(in_FlowDist)
   
   # Convert nulls to zero
   printMsg("Converting nulls to zero...")
   FlowDist = Con(IsNull(in_FlowDist),0,in_FlowDist)
   
   # Recode raster
   printMsg("Recoding raster...")
   where_clause = "VALUE > %s" %truncDist
   buffRast = SetNull (FlowDist, 1, where_clause)
   
   # Reproject or save directly
   if snapRast == None:
      printMsg("Saving raster...")
      buffRast.save(out_Rast)
   else:
      ProjectToMatch_ras(buffRast, snapRast, out_Rast, "NEAREST")
   
   # Check in Spatial Analyst extention
   arcpy.CheckInExtension("Spatial")
   
   printMsg("Mission complete.")
   
   return out_Rast

def prepInclusionZone(in_Zone1, in_Zone2, in_Score, out_Rast, truncVal = 9):
   '''Creates a binary raster which is set to 1 to indicate an "inclusion zone", null otherwise. A cell is in the inclusion zone if either of these conditions is true:
      - the Zone1 raster is non-null
      - the Zone2 raster is non-null AND the Impact Score is greater than or equal to the truncation value (truncVal)
      
   Parameters:
      - in_Zone1: input raster representing Zone 1 (the more critical zone, e.g., the inner flow buffer)
      - in_Zone2: input raster representing Zone 2 (the less critical zone, e.g., the outer flow buffer. Zone1 is assumed to be nested within Zone2.)
      - in_Score: input raster representing a score indicating relative importance. (In practice, it may be better to use a "sliced" score raster, so that the inclusion can be based on a quantile.)
      - out_Rast: output raster representing the inclusion zone
      - truncVal: truncation value; values in the Score raster greater than or equal to this value are eligible for inclusion in the final raster
   '''
   
   # Check out Spatial Analyst extention
   arcpy.CheckOutExtension("Spatial")
   
   # # Set environment - had to do this b/c SetNull was inexplicably failing when saving temporary raster
   # # I also had to delete my scratch workspace before I could proceed, for future reference...
   # scratchGDB = arcpy.env.scratchGDB
   # arcpy.env.scratchWorkspace = scratchGDB
   arcpy.env.extent = in_Score
   
   # Cast strings as rasters
   print("Casting strings as rasters...")
   in_Zone1 = Raster(in_Zone1)
   in_Zone2 = Raster(in_Zone2)
   in_Score = Raster(in_Score)
   
   # Calculate zone and save
   print("Calculating inclusion zone...")
   # r = Con(in_Zone1, 1, Con(in_Zone2, Con(in_Score >= truncVal, 1)))
   r = Con(in_Score >= truncVal, Con(in_Zone2, 1), Con(in_Zone1, 1))
   print("Saving...")
   r.save(out_Rast)
   
   print("Mission complete.")
   return out_Rast
   
def ReviewConSites(auto_CS, orig_CS, cutVal, out_Sites, fld_SiteID = "SITEID", scratchGDB = arcpy.env.scratchWorkspace):
   '''Submits new (typically automated) Conservation Site features to a Quality Control procedure, comparing new to existing (old) shapes  from the previous production cycle. It determines which of the following applies to the new site:
   - N:  Site is new, not corresponding to any old site.
   - I:  Site is identical to an old site.
   - M:  Site is a merger of two or more old sites.
   - S:  Site is one of several that split off from an old site.
   - C:  Site is a combination of merger(s) and split(s)
   - B:  Boundary change only.  Site corresponds directly to an old site, but the boundary has changed to some extent.

   For the last group of sites (B), determines how much the boundary has changed.  A "PercDiff" field contains the percentage difference in area between old and new shapes.  The area that differs is determined by ArcGIS's Symmetrical Difference tool.  The user specifies a threshold beyond which the difference is deemed "significant".  (I recommend 10% change as the cutoff).

   Finally, adds additional fields for QC purposes, and flags records that should be examined by a human (all N, M, and S sites, plus and B sites with change greater than the threshold).

   In the output feature class, the output geometry is identical to the input new Conservation Sites features, but attributes have been added for QC purposes.  The added attributes are as follows:
   - ModType:  Text field indicating how the site has been modified, relative to existing old sites.  Values are "N". "M", "S", "I", or "B" as described above.
   - PercDiff:  Numeric field indicating the percent difference between old and new boundaries, as described above.  Applies only to sites where ModType = "B".
   - AssignID:  Long integer field containing the old SITEID associated with the new site.  This field is automatically populated only for sites where ModType is "B" or "I".  For other sites, the ID should be manually assigned during site review.  Attributes associated with this ID may be transferred, in whole or in part, from the old site to the new site.  
   - Flag:  Short integer field indicating whether the new site needs to be examined by a human (1) or not (0).  All sites where ModType is "N", "M", or "S" are flagged automatically.  Sites where ModType = "B" are flagged if the value in the PercDiff field is greater than the user-specified threshold.
   - Comment:  Text field to be used by site reviewers to enter comments.  Nothing is entered automatically.

   User inputs:
   - auto_CS: new (typically automated) Conservation Site feature class
   - orig_CS: old Conservation Site feature class for comparison (the one currently in Biotics)
   - cutVal: a cutoff percentage that will be used to flag features that represent significant boundary growth or reduction(e.g., 10%)
   - out_Sites: output new Conservation Sites feature class with QC information
   - fld_SiteID: the unique site ID field in the old CS feature class
   - scratchGDB: scratch geodatabase for intermediate products'''

   # Recast cutVal as a number b/c for some reasons it's acting like text
   cutVal = float(cutVal)
   
   # Determine how many old sites are overlapped by each automated site.  
   # Automated sites provide the output geometry
   printMsg("Performing first spatial join...")
   # Join1 = scratchGDB + os.sep + "Join1"
   fldmap = "Shape_Length \"Shape_Length\" false true true 8 Double 0 0 ,First,#,auto_CS,Shape_Length,-1,-1;Shape_Area \"Shape_Area\" false true true 8 Double 0 0 ,First,#,auto_CS,Shape_Area,-1,-1"
   arcpy.analysis.SpatialJoin(auto_CS, orig_CS, out_Sites, "JOIN_ONE_TO_ONE", "KEEP_ALL", fldmap, "INTERSECT")
   
   # Add a field to indicate site type
   arcpy.management.AddField(out_Sites, "ModType", "TEXT", "", "", 1)

   # Get the new sites.
   # These are automated sites with no corresponding old site
   printMsg("Separating out brand new sites...")
   # NewSites = scratchGDB + os.sep + "NewSites"
   # arcpy.analysis.Select(Join1, NewSites, "Join_Count = 0")
   qry = "Join_Count = 0"
   arcpy.management.MakeFeatureLayer(out_Sites, "newLyr", qry)
   arcpy.management.CalculateField("newLyr", "ModType", "N")

   # Get the single and split sites.
   # These are sites that overlap exactly one old site each. This may be a one-to-one correspondence or a split.
   printMsg("Separating out sites that may be singles or splits...")
   # ssSites = scratchGDB + os.sep + "ssSites"
   # arcpy.analysis.Select(Join1, ssSites, "Join_Count = 1")
   qry = "Join_Count = 1"
   arcpy.management.MakeFeatureLayer(out_Sites, "ssLyr", qry)
   arcpy.management.CalculateField("ssLyr", "ModType", '"S"')

   # Get the merged sites.
   # These are sites overlapping multiple old sites. Some may be pure merges, others combo merge/split sites.
   printMsg("Separating out merged sites...")
   # mSites = scratchGDB + os.sep + "mSites"
   # arcpy.Select_analysis(Join1, mSites, "Join_Count > 1")
   qry = "Join_Count > 1"
   arcpy.management.MakeFeatureLayer(out_Sites, "mergeLyr", qry)
   arcpy.management.CalculateField("mergeLyr", "ModType", '"M"')

   # Process: Remove extraneous fields and make new layers
   for fld in ["Join_Count", "TARGET_FID"]:
      try:
         arcpy.DeleteField_management (out_Sites, fld)
      except:
         pass
   qry = "ModType = 'S'"
   arcpy.management.MakeFeatureLayer(out_Sites, "ssLyr", qry)
   qry = "ModType = 'M'"
   arcpy.management.MakeFeatureLayer(out_Sites, "mergeLyr", qry)
   
   # Determine how many automated sites are overlapped by each old site.  
   # Old sites provide the output geometry
   printMsg("Performing second spatial join...")
   Join2 = scratchGDB + os.sep + "Join2"
   arcpy.analysis.SpatialJoin(orig_CS, auto_CS, Join2, "JOIN_ONE_TO_ONE", "KEEP_COMMON", fldmap, "INTERSECT")
   arcpy.management.JoinField(Join2, "TARGET_FID", orig_CS, "OBJECTID", "%s" %fld_SiteID)

   # Make separate layers for old sites that were or were not split
   arcpy.management.MakeFeatureLayer(Join2, "NoSplitLyr", "Join_Count = 1")
   arcpy.management.MakeFeatureLayer(Join2, "SplitLyr", "Join_Count > 1")
   
   # Get the single sites (= no splits or merges; one-to-one relationship with old sites)
   printMsg("Separating out identical and boundary-change-only sites...")
   arcpy.management.SelectLayerByLocation("ssLyr", "INTERSECT", "NoSplitLyr", "", "NEW_SELECTION", "NOT_INVERT")
   # SingleSites = scratchGDB + os.sep + "SingleSites"
   # arcpy.management.CopyFeatures("ssLyr", SingleSites)
   c = countSelectedFeatures("ssLyr")
   if c > 0:
      printMsg("There are %s single sites (no splits or merges)"%str(c))
      arcpy.management.CalculateField("ssLyr", "ModType", '"B"')
      qry = "ModType = 'B'"
      arcpy.management.MakeFeatureLayer(out_Sites, "bLyr", qry)
      # Get the old site IDs to attach to SingleSites.  
      # Single Sites provide the output geometry
      printMsg("Attaching site IDs...")
      Join3 = scratchGDB + os.sep + "Join3"
      arcpy.analysis.SpatialJoin("bLyr", orig_CS, Join3, "JOIN_ONE_TO_ONE", "KEEP_COMMON", "", "INTERSECT")
      arcpy.management.JoinField("ssLyr", "OBJECTID", Join3, "TARGET_FID", fld_SiteID)
      arcpy.management.AlterField("ssLyr", fld_SiteID, "AssignID", "AssignID")
   else:
      arcpy.management.AddField(out_Sites, "AssignID", "TEXT", "", "", 40)
   
   # Get the subset of single sites that are identical to old sites
   arcpy.management.SelectLayerByLocation("bLyr", "ARE_IDENTICAL_TO", "NoSplitLyr", "", "NEW_SELECTION", "NOT_INVERT")
   c = countSelectedFeatures("ssLyr")
   if c > 0:
      printMsg("%s sites are identical to the old ones..."%str(c))
      arcpy.management.CalculateField("ssLyr", "ModType", '"I"')
   
   # # Get the simple split sites
   # printMsg("Separating out simple split sites...")
   # # arcpy.SelectLayerByAttribute_management("ssLyr", "SWITCH_SELECTION", "")
   # arcpy.management.SelectLayerByLocation("ssLyr", "INTERSECT", "SplitLyr", "", "NEW_SELECTION", "NOT_INVERT")
   # # SplitSites = scratchGDB + os.sep + "SplitSites"
   # # arcpy.management.CopyFeatures("ssLyr", SplitSites)
   # c = countSelectedFeatures("ssLyr")
   # if c > 0:
      # printMsg("There are %s simple split sites"%str(c))
      # arcpy.management.CalculateField("ssLyr", "ModType", '"S"')
   
   # # Get the simple merge sites
   # printMsg("Separating out simple merge sites...")
   # # arcpy.SelectLayerByAttribute_management("mergeLyr", "SWITCH_SELECTION", "")
   # arcpy.management.SelectLayerByLocation("mergeLyr", "INTERSECT", "SplitLyr", "", "NEW_SELECTION", "INVERT")
   # # MergeSites = scratchGDB + os.sep + "MergeSites"
   # # arcpy.management.CopyFeatures("mergeLyr", MergeSites)
   # c = countSelectedFeatures("mergeLyr")
   # if c > 0:
      # printMsg("There are %s simple merge sites"%str(c))
      # arcpy.management.CalculateField("mergeLyr", "ModType", '"M"')
   
   # Get the combo split-merge sites
   printMsg("Separating out combo split-merge sites...")
   arcpy.management.SelectLayerByLocation("mergeLyr", "INTERSECT", "SplitLyr", "", "NEW_SELECTION", "NOT_INVERT")
   # ComboSites = scratchGDB + os.sep + "ComboSites"
   # arcpy.management.CopyFeatures("mergeLyr")
   c = countSelectedFeatures("mergeLyr")
   if c > 0:
      printMsg("There are %s combo split-merge sites"%str(c))
      arcpy.management.CalculateField("mergeLyr", "ModType", '"C"')

   # # Save out the single sites that are identical to old sites
   # arcpy.MakeFeatureLayer_management(SingleSites, "SingleLyr")
   # printMsg("Separating out single sites that are identical to old sites...")
   # arcpy.SelectLayerByLocation_management("SingleLyr", "ARE_IDENTICAL_TO", orig_CS, "", "NEW_SELECTION", "NOT_INVERT")
   # IdentSites = scratchGDB + os.sep + "IdentSites"
   # arcpy.CopyFeatures_management("SingleLyr", IdentSites, "", "0", "0", "0")

   # # Save out the single sites that are NOT identical to old sites
   # printMsg("Separating out single sites where boundaries have changed...")
   # arcpy.SelectLayerByAttribute_management("SingleLyr", "SWITCH_SELECTION", "")
   # BndChgSites = scratchGDB + os.sep + "BndChgSites"
   # arcpy.CopyFeatures_management("SingleLyr", BndChgSites, "", "0", "0", "0")

   # Process:  Add Fields; Calculate Fields
   printMsg("Calculating fields...")
   for fld in [("PercDiff", "DOUBLE", ""), ("Flag", "SHORT", ""), ("Comment", "TEXT", 250)]:
      arcpy.management.AddField(out_Sites, fld[0], fld[1], "", "", fld[2]) 
   CodeBlock = """def Flag(ModType):
      if ModType in ("N", "M", "C", "S", "B"):
         flg = 1
      else:
         flg = 0
      return flg"""
   Expression = "Flag(!ModType!)"
   arcpy.management.CalculateField(out_Sites, "Flag", Expression, "PYTHON3", CodeBlock) 
      
   # for tbl in [IdentSites, BndChgSites]:
      # arcpy.CalculateField_management (tbl, "AssignID", "!%s!" %fld_SiteID, "PYTHON") 
      # arcpy.DeleteField_management (tbl, "%s" %fld_SiteID) 
      
   # Loop through the individual Boundary Change sites and check for amount of change
   qry = "ModType = 'B'"
   arcpy.management.MakeFeatureLayer(out_Sites, "B_Lyr", qry)
   myIndex = 1 # Set a counter index
   printMsg("Examining boundary changes for boundary change only sites...")
   with arcpy.da.UpdateCursor("B_Lyr", ["SHAPE@", "AssignID", "PercDiff", "Flag"]) as mySites: 
      for site in mySites: 
         try: # put all this in a TRY block so that even if one feature fails, script can proceed to next feature
            # Extract the shape and ID from the data record
            myShape = site[0]
            myID = site[1]
            printMsg("\nWorking on Site ID %s" %myID)
            
            # Process:  Select (Analysis)
            # Create temporary feature classes including only the current new and old sites
            # myWhereClause_AutoSites = '"AssignID" = \'%s\'' %myID
            # qry1 = "AssignID = '%s'" %myID
            # tmpAutoSite = "in_memory" + os.sep + "tmpAutoSite"
            # arcpy.Select_analysis (BndChgSites, tmpAutoSite, myWhereClause_AutoSites)
            # tmpOldSite = "in_memory" + os.sep + "tmpOldSite"
            # myWhereClause_OldSite = '"%s" = \'%s\'' %(fld_SiteID, myID)
            # arcpy.Select_analysis (orig_CS, tmpOldSite, myWhereClause_OldSite)
            qry = '"%s" = \'%s\'' %(fld_SiteID, myID)
            tmpOldSite = arcpy.management.MakeFeatureLayer(orig_CS, "tmpLyr", qry)

            # Get the area of the old site
            OldArea = arcpy.SearchCursor(tmpOldSite).next().shape.area

            # Process:  Symmetrical Difference (Analysis)
            # Create features from the portions of the old and new sites that do NOT overlap
            tmpSymDiff = "in_memory" + os.sep + "tmpSymDiff"
            arcpy.analysis.SymDiff(tmpOldSite, myShape, tmpSymDiff, "ONLY_FID", "")

            # Process:  Dissolve (Data Management)
            # Dissolve the Symmetrical Difference polygons into a single (multi-part) polygon
            tmpDissolve = "in_memory" + os.sep + "tmpDissolve"
            arcpy.analysis.PairwiseDissolve(tmpSymDiff, tmpDissolve)

            # Get the area of the difference shape
            DiffArea = arcpy.SearchCursor(tmpDissolve).next().shape.area

            # Calculate the percent difference from old shape, and set the value in the record
            PercDiff = 100*DiffArea/OldArea
            printMsg("The shapes differ by " + str(PercDiff) + " percent of original site area")
            site[2] = PercDiff

            # If the difference is greater than the cutoff, set the flag value to "Suspect", otherwise "Okay"
            if PercDiff > cutVal:
               printMsg("Shapes are significantly different; flagging record")
               site[3] = 1
            else:
               printMsg("Shapes are similar; unflagging record")
               site[3] = 0

            # Update the data table
            mySites.updateRow(site) 
         
         except:       
            # Add failure message
            printMsg("Failed to fully process feature " + str(myIndex))

            # Error handling code swiped from "A Python Primer for ArcGIS"
            tb = sys.exc_info()[2]
            tbinfo = traceback.format_tb(tb)[0]
            pymsg = "PYTHON ERRORS:\nTraceback Info:\n" + tbinfo + "\nError Info:\n " + str(sys.exc_info()[1])
            msgs = "ARCPY ERRORS:\n" + arcpy.GetMessages(2) + "\n"

            arcpy.AddError(msgs)
            arcpy.AddError(pymsg)
            printMsg(arcpy.GetMessages(1))

            # Add status message
            printMsg("\nMoving on to the next feature.  Note that the output will be incomplete.")
         
         finally:
            # Increment the index by one, and clear the in_memory workspace before returning to beginning of the loop
            myIndex += 1 
            arcpy.Delete_management("in_memory")

   # # Process:  Merge
   # printMsg("Merging sites into final feature class...")
   # fcList = [NewSites, MergeSites, ComboSites, SplitSites, IdentSites, BndChgSites]
   # arcpy.Merge_management (fcList, out_Sites) 
   
   return out_Sites


### Functions for creating Terrestrial Conservation Sites (TCS) and Anthropogenic Habitat Zones (AHZ) ###
def GetEraseFeats (inFeats, selQry, elimDist, outEraseFeats, elimFeats = "", scratchGDB = "in_memory"):
   ''' For ConSite creation: creates exclusion features from input hydro or transportation surface features'''
   # Process: Make Feature Layer (subset of selected features)
   arcpy.MakeFeatureLayer_management(inFeats, "Selected_lyr", selQry)

   # If it's a string, parse elimination distance and get the negative
   if type(elimDist) == str:
      origDist, units, meas = multiMeasure(elimDist, 1)
      negDist, units, negMeas = multiMeasure(elimDist, -1)
   else:
      origDist = elimDist
      meas = elimDist
      negDist = -1*origDist
      negMeas = negDist
   
   # Process: Eliminate narrow features (or portions thereof)
   CoalEraseFeats = scratchGDB + os.sep + 'CoalEraseFeats'
   Coalesce("Selected_lyr", negDist, CoalEraseFeats, scratchGDB)
   
   # Process: Bump features back out to avoid weird pinched shapes
   BumpEraseFeats = scratchGDB + os.sep + 'BumpEraseFeats'
   Coalesce(CoalEraseFeats, elimDist, BumpEraseFeats, scratchGDB)

   if elimFeats == "":
      CleanFeatures(BumpEraseFeats, outEraseFeats)
   else:
      CleanErase(BumpEraseFeats, elimFeats, outEraseFeats)
   
   # Cleanup
   if scratchGDB == "in_memory":
      trashlist = [CoalEraseFeats]
      garbagePickup(trashlist)
   
   return outEraseFeats

def CullEraseFeats (inEraseFeats, in_Feats, fld_SFID, PerCov, outEraseFeats, scratchGDB = "in_memory"):
   '''For ConSite creation: Culls exclusion features containing a significant percentage of any input feature's (PF or SBB) area'''
   # Process:  Add Field (Erase ID) and Calculate
   arcpy.AddField_management (inEraseFeats, "eFID", "LONG")
   arcpy.CalculateField_management (inEraseFeats, "eFID", "!OBJECTID!", "PYTHON")
   
   # Process: Tabulate Intersection
   # This tabulates the percentage of each input feature that is contained within each erase feature
   TabIntersect = scratchGDB + os.sep + os.path.basename(inEraseFeats) + "_TabInter"
   arcpy.TabulateIntersection_analysis(in_Feats, fld_SFID, inEraseFeats, TabIntersect, "eFID", "", "", "HECTARES")
   
   # Process: Summary Statistics
   # This tabulates the maximum percentage of ANY input feature within each erase feature
   TabSum = scratchGDB + os.sep + os.path.basename(inEraseFeats) + "_TabSum"
   arcpy.Statistics_analysis(TabIntersect, TabSum, "PERCENTAGE SUM", fld_SFID)
   
   # Process: Join Field
   # This joins the summed percentage value back to the original input features
   try:
      arcpy.DeleteField_management (in_Feats, "SUM_PERCENTAGE")
   except:
      pass
   arcpy.JoinField_management(in_Feats, fld_SFID, TabSum, fld_SFID, "SUM_PERCENTAGE")
   
   # Process: Select features containing a large enough percentage of erase features
   WhereClause = "SUM_PERCENTAGE >= %s" % PerCov
   selInFeats = scratchGDB + os.sep + 'selInFeats'
   arcpy.Select_analysis(in_Feats, selInFeats, WhereClause)
   
   # Process:  Clean Erase (Use selected input features to chop out areas of exclusion features)
   CleanErase(inEraseFeats, selInFeats, outEraseFeats, scratchGDB)
   
   if scratchGDB == "in_memory":
      # Cleanup
      trashlist = [TabIntersect, TabSum]
      garbagePickup(trashlist)
   
   return outEraseFeats

def CullFrags (inFrags, in_PF, searchDist, outFrags):
   '''For ConSite creation: Culls SBB or ConSite fragments farther than specified search distance from Procedural Features'''
   
   # Process: Near
   arcpy.Near_analysis(inFrags, in_PF, searchDist, "NO_LOCATION", "NO_ANGLE", "PLANAR")

   # Process: Make Feature Layer
   WhereClause = '"NEAR_FID" <> -1'
   arcpy.MakeFeatureLayer_management(inFrags, "Frags_lyr", WhereClause)

   # Process: Clean Features
   CleanFeatures("Frags_lyr", outFrags)
   
   return outFrags

def ExpandSBBselection(inSBB, inPF, fld_SFID, inConSites, SearchDist, outSBB, outPF):
   '''Given an initial selection of Site Building Blocks (SBB) features, selects additional SBB features in the vicinity that should be included in any Conservation Site update. Also selects the Procedural Features (PF) corresponding to selected SBBs. Outputs the selected SBBs and PFs to new feature classes.
   OBSOLETE FUNCTION: Should expand at the PF level instead.
   '''
   # If applicable, clear any selections on the PFs and ConSites inputs
   typePF = (arcpy.Describe(inPF)).dataType
   typeCS = (arcpy.Describe(inConSites)).dataType
   if typePF == 'FeatureLayer':
      arcpy.SelectLayerByAttribute_management (inPF, "CLEAR_SELECTION")
   if typeCS == 'FeatureLayer':
      arcpy.SelectLayerByAttribute_management (inConSites, "CLEAR_SELECTION")
      
   # Make Feature Layers from PFs and ConSites
   arcpy.MakeFeatureLayer_management(inPF, "PF_lyr")   
   arcpy.MakeFeatureLayer_management(inConSites, "Sites_lyr")
      
   # # Process: Select subset of terrestrial ConSites
   # # WhereClause = "TYPE = 'Conservation Site'" 
   # arcpy.SelectLayerByAttribute_management ("Sites_lyr", "NEW_SELECTION", '')

   # Initialize row count variables
   initRowCnt = 0
   finRowCnt = 1

   while initRowCnt < finRowCnt:
      # Keep adding to the SBB selection as long as the counts of selected records keep changing
      # Get count of records in initial SBB selection
      initRowCnt = int(arcpy.GetCount_management(inSBB).getOutput(0))
      
      # Select SBBs within distance of current selection
      arcpy.SelectLayerByLocation_management(inSBB, "WITHIN_A_DISTANCE", inSBB, SearchDist, "ADD_TO_SELECTION", "NOT_INVERT")
      
      # Select ConSites intersecting current SBB selection
      arcpy.SelectLayerByLocation_management("Sites_lyr", "INTERSECT", inSBB, "", "NEW_SELECTION", "NOT_INVERT")
      
      # Select SBBs within current selection of ConSites
      arcpy.SelectLayerByLocation_management(inSBB, "INTERSECT", "Sites_lyr", "", "ADD_TO_SELECTION", "NOT_INVERT")
      
      # Make final selection
      arcpy.SelectLayerByLocation_management(inSBB, "WITHIN_A_DISTANCE", inSBB, SearchDist, "ADD_TO_SELECTION", "NOT_INVERT")
      
      # Get count of records in final SBB selection
      finRowCnt = int(arcpy.GetCount_management(inSBB).getOutput(0))
      
   # Save subset of SBBs and corresponding PFs to output feature classes
   SubsetSBBandPF(inSBB, inPF, "PF", fld_SFID, outSBB, outPF)
   
   featTuple = (outSBB, outPF)
   return featTuple
   
def SubsetSBBandPF(inSBB, inPF, selOption, fld_SFID, outSBB, outPF):
   '''Given input Site Building Blocks (SBB) features, selects the corresponding Procedural Features (PF). Or vice versa, depending on SelOption parameter.  Outputs the selected SBBs and PFs to new feature classes.'''
   if selOption == "PF":
      inSelector = inSBB
      inSelectee = inPF
      outSelector = outSBB
      outSelectee = outPF
   elif selOption == "SBB":
      inSelector = inPF
      inSelectee = inSBB
      outSelector = outPF
      outSelectee = outSBB
   else:
      printErr('Invalid selection option')
     
   # If applicable, clear any selections on the Selectee input
   typeSelectee = (arcpy.Describe(inSelectee)).dataType
   if typeSelectee == 'FeatureLayer':
      arcpy.SelectLayerByAttribute_management (inSelectee, "CLEAR_SELECTION")
      
   # Copy the Selector features to the output feature class
   arcpy.CopyFeatures_management (inSelector, outSelector) 

   # Make Feature Layer from Selectee features
   arcpy.MakeFeatureLayer_management(inSelectee, "Selectee_lyr") 

   # Get the Selectees associated with the Selectors, keeping only common records
   arcpy.AddJoin_management ("Selectee_lyr", fld_SFID, outSelector, fld_SFID, "KEEP_COMMON")

   # Select all Selectees that were joined
   arcpy.SelectLayerByAttribute_management ("Selectee_lyr", "NEW_SELECTION")

   # Remove the join
   arcpy.RemoveJoin_management ("Selectee_lyr")

   # Copy the selected Selectee features to the output feature class
   arcpy.CopyFeatures_management ("Selectee_lyr", outSelectee)
   
   featTuple = (outPF, outSBB)
   return featTuple

def AddCoreAreaToSBBs(in_PF, in_SBB, fld_SFID, in_Core, out_SBB, BuffDist = "1000 METERS", scratchGDB = "in_memory"):
   '''Adds core area to SBBs of PFs intersecting that core. This function should only be used with a single Core feature; i.e., either embed it within a loop, or use an input Cores layer that contains only a single core. Otherwise it will not behave as needed.
   in_PF: layer or feature class representing Procedural Features
   in_SBB: layer or feature class representing Site Building Blocks
   fld_SFID: unique ID field relating PFs to SBBs
   in_Core: layer or feature class representing habitat Cores
   BuffDist: distance used to add buffer area to SBBs
   scratchGDB: geodatabase to store intermediate products'''
   
   # Make Feature Layer from PFs
   where_clause = "RULE NOT IN ('AHZ', '1')"
   arcpy.MakeFeatureLayer_management(in_PF, "PF_CoreSub", where_clause)
   
   # Get PFs centered in the core
   printMsg('Selecting PFs intersecting the core...')
   arcpy.SelectLayerByLocation_management("PF_CoreSub", "INTERSECT", in_Core, "", "NEW_SELECTION", "NOT_INVERT")
   
   # Get SBBs associated with selected PFs
   printMsg('Copying selected PFs and their associated SBBs...')
   sbbSub = scratchGDB + os.sep + 'sbb'
   pfSub = scratchGDB + os.sep + 'pf'
   SubsetSBBandPF(in_SBB, "PF_CoreSub", "SBB", fld_SFID, sbbSub, pfSub)
   
   # Buffer SBBs 
   printMsg("Buffering SBBs...")
   sbbBuff = scratchGDB + os.sep + "sbbBuff"
   arcpy.Buffer_analysis(sbbSub, sbbBuff, BuffDist, "FULL", "ROUND", "NONE", "", "PLANAR")
   
   # Clip buffers to core
   printMsg("Clipping buffered SBBs to core...")
   clpBuff = scratchGDB + os.sep + "clpBuff"
   CleanClip(sbbBuff, in_Core, clpBuff, scratchGDB)
   
   # Remove any SBB fragments not containing a PF
   printMsg('Culling SBB fragments...')
   sbbRtn = scratchGDB + os.sep + 'sbbRtn'
   CullFrags(clpBuff, pfSub, "0 METERS", sbbRtn)
   
   # Merge, then dissolve to get final shapes
   printMsg('Dissolving original SBBs with buffered SBBs to get final shapes...')
   sbbMerge = scratchGDB + os.sep + "sbbMerge"
   arcpy.Merge_management ([sbbSub, sbbRtn], sbbMerge)
   arcpy.Dissolve_management (sbbMerge, out_SBB, [fld_SFID, "intRule"], "")
   
   printMsg('Done.')
   return out_SBB

def ChopSBBs(in_PF, in_SBB, in_EraseFeats, out_Clusters, out_subErase, dilDist = "5 METERS", scratchGDB = "in_memory"):
   '''Uses Erase Features to chop out sections of SBBs. Stitches "major" SBB fragments back together only if within twice the dilDist of each other. Subsequently uses output to erase EraseFeats (so those EraseFeats are no longer used to cut out part of site).
   TODO: Could I use this function for protosites also?
   '''

   # Use in_EraseFeats to chop out sections of SBB
   # Use regular Erase, not Clean Erase; multipart is good output at this point
   printMsg('Chopping SBBs...')
   firstChop = scratchGDB + os.sep + 'firstChop'
   arcpy.Erase_analysis (in_SBB, in_EraseFeats, firstChop)

   # Eliminate parts comprising less than 5% of total SBB size
   printMsg('Eliminating insignificant parts of SBBs...')
   rtnParts = scratchGDB + os.sep + 'rtnParts'
   arcpy.EliminatePolygonPart_management (firstChop, rtnParts, 'PERCENT', '', 5, 'ANY')
   
   # Shrinkwrap to fill in gaps
   printMsg('Clustering SBB fragments...')
   initClusters = scratchGDB + os.sep + 'initClusters'
   ShrinkWrap(rtnParts, dilDist, initClusters, smthMulti = 2)
   
   # Remove any fragments without procedural features
   printMsg('Culling SBB fragments...')
   CullFrags(initClusters, in_PF, 0, out_Clusters)
   
   # Use SBB clusters to chop out sections of Erase Features
   printMsg('Eliminating irrelevant Erase Features')
   CleanErase(in_EraseFeats, out_Clusters, out_subErase)
   
   outTuple = (out_Clusters, out_subErase)
   return outTuple

def sbbStatus(rule):
   '''Generates messages specific to SBB rules status'''
   warnMsgs = arcpy.GetMessages(1)
   if warnMsgs:
      printWrng('Finished processing Rule %s, but there were some problems.' % str(rule))
      printWrng(warnMsgs)
   else:
      printMsg('Rule %s SBBs completed' % str(rule))

def PrepProcFeats(in_PF, fld_Rule, fld_Buff, tmpWorkspace):
   '''Makes a copy of the Procedural Features, preps them for SBB processing'''
   try:
      # Process: Copy Features
      tmp_PF = tmpWorkspace + os.sep + 'tmp_PF'
      arcpy.CopyFeatures_management(in_PF, tmp_PF)

      # Process: Add Field (fltBuffer)
      arcpy.AddField_management(tmp_PF, "fltBuffer", "FLOAT", "", "", "", "", "NULLABLE", "NON_REQUIRED", "")

      # Process: Add Field (intRule)
      arcpy.AddField_management(tmp_PF, "intRule", "SHORT", "", "", "", "", "NULLABLE", "NON_REQUIRED", "")

      # Process: Calculate Field (intRule)
      expression1 = "string2int(!" + fld_Rule + "!)"
      codeblock1 = """def string2int(RuleString):
         try:
            RuleInteger = int(RuleString)
         except:
            if RuleString == 'AHZ':
               RuleInteger = -1
            else:
               RuleInteger = 0
         return RuleInteger"""
      arcpy.CalculateField_management(tmp_PF, "intRule", expression1, "PYTHON", codeblock1)

      # Process: Calculate Field (fltBuffer)
      # Note that code here will have to change if changes are made to buffer standards
      expression2 = "string2float(!intRule!, !%s!)"%fld_Buff
      codeblock2 = """def string2float(RuleInteger, origBuff):
         if RuleInteger == -1:
            if not origBuff:
               BufferFloat = 0
               # Assuming that if no buffer value was entered, it should be zero
            else:
               BufferFloat = float(origBuff)
         elif RuleInteger == 13:
            BufferFloat = float(origBuff) 
            # If variable-buffer rule 13, entered buffer is assumed correct
         elif RuleInteger == 10:
            if origBuff in (0, 150, 500, "0", "150", "500"):
               BufferFloat = float(origBuff) 
               # If one of permissible buffer values for rule 10 is entered, assumed correct; covering cases for numeric or string entries
            else:
               BufferFloat = None
               arcpy.AddWarning("Buffer distance is invalid for rule 10") 
               # Sets buffer to null and prints a warning
         else: 
            # For remaining rules, standard buffers are used regardless of what user entered
            if RuleInteger == 1:
               BufferFloat = 150
            elif RuleInteger in (2,3,4,8,14):
               BufferFloat = 250
            elif RuleInteger in (11,12):
               BufferFloat = 405
            elif RuleInteger == 15:
               BufferFloat = 0
            else: 
               BufferFloat = None 
               # Sets buffer field to null for wetland rules 5,6,7,9

         if origBuff in (0, "0"):
            BufferFloat = 0 
            # If zero buffer was entered, whether string or numeric, it overrides anything else

         return BufferFloat"""
      arcpy.CalculateField_management(tmp_PF, "fltBuffer", expression2, "PYTHON", codeblock2)

      return tmp_PF
   except:
      arcpy.AddError('Unable to complete intitial pre-processing necessary for all further steps.')
      tback()
      quit()

def CreateWetlandSBB(in_PF, fld_SFID, in_NWI, out_SBB, scratchGDB = "in_memory"):
   '''Creates standard wetland SBBs from Rule 5, 6, 7, or 9 Procedural Features (PFs). The procedures are the same for all rules, the only difference being the rule-specific inputs.
   
#     Carries out the following general procedures:
#     1.  Buffer the PF by 250-m.  This is the minimum buffer. [Exception: buffer overrides.]
#     2.  Buffer the PF by 500-m.  This is the maximum buffer. [Exception: buffer overrides.]
#     3.  Clip any NWI wetland features to the maximum buffer.
#     4.  Select any clipped NWI features within 15-m of the PF, then expand the selection.
#     5.  Buffer the selected NWI feature(s), if applicable, by 100-m.
#     6.  Merge the minimum buffer with the buffered NWI feature(s), if applicable.
#     7.  Clip the merged feature to the maximum buffer.'''

   # Prepare data
   arcpy.management.MakeFeatureLayer (in_NWI, "NWI_lyr")
   tmp_PF = in_PF
   
   # Declare some additional parameters
   # These can be tweaked if desired in the future
   nwiBuff = "100 METERS"# buffer to be used for NWI features (may or may not equal minBuff)
   minBuff = "250 METERS" # minimum buffer to include in SBB
   maxBuff = "500 METERS" # maximum buffer to include in SBB
   searchDist = "15 METERS" # search distance for inclusion of NWI features
   
   # Set workspace and some additional variables
   arcpy.env.workspace = scratchGDB
   num, units, newMeas = multiMeasure(searchDist, 0.5)

   # Create an empty list to store IDs of features that fail to get processed
   myFailList = []
   
   # Set extent
   arcpy.env.extent = "MAXOF"
   
   # Count records and proceed accordingly
   count = countFeatures(tmp_PF)
   if count > 0:
      # Loop through the individual Procedural Features
      myIndex = 1 # Set a counter index
      with arcpy.da.UpdateCursor(tmp_PF, [fld_SFID, "SHAPE@", "fltBuffer"]) as myProcFeats:
         for myPF in myProcFeats:
         # for each Procedural Feature in the set, do the following...
         
            try: # Even if one feature fails, script can proceed to next feature

               # Extract the unique Source Feature ID, geometry object, and buffer specification
               myID = myPF[0]
               myShape = myPF[1]
               myBuff = myPF[2]

               # Add a progress message
               printMsg("\nWorking on feature %s, with SFID = %s" %(str(myIndex), myID))

               # Step 1: Create a minimum buffer around the Procedural Feature [or not if zero override]
               if myBuff==0:
                  # This is the "buffer override" specification
                  printMsg("Using Procedural Feature as minimum buffer, and reducing maximum buffer")
                  buff1 = 0
                  buff2 = minBuff
               else:
                  # This is the standard specification
                  printMsg("Creating minimum buffer")
                  buff1 = minBuff
                  buff2 = maxBuff
                  
               arcpy.analysis.PairwiseBuffer (myShape, "myMinBuffer", buff1)
                  
               # Get default shape to use if NWI doesn't come into play
               defaultShape = arcpy.SearchCursor("myMinBuffer").next().Shape

               # Step 2: Create a maximum buffer around the Procedural Feature
               arcpy.analysis.PairwiseBuffer (myShape, "myMaxBuffer", buff2)
               arcpy.env.extent = "myMaxBuffer"
               
               # Step 3: Clip the NWI to the maximum buffer
               # First check if there are any NWI features in range to work with
               arcpy.management.SelectLayerByLocation ("NWI_lyr", "INTERSECT", "myMaxBuffer")
               c = countSelectedFeatures("NWI_lyr")
               
               if c > 0:
                  printMsg("Clipping NWI features to maximum buffer...")
                  arcpy.analysis.PairwiseClip("NWI_lyr", "myMaxBuffer", "clipNWI")
                  arcpy.management.MakeFeatureLayer ("clipNWI", "clipNWI_lyr")

                  # Step 4: Select clipped NWI features within range
                  printMsg("Selecting nearby NWI features...")
                  arcpy.management.SelectLayerByLocation("clipNWI_lyr", "WITHIN_A_DISTANCE", myShape, searchDist, "NEW_SELECTION")

                  # If NWI features are in range, then process
                  c = countSelectedFeatures("clipNWI_lyr")
                  if c > 0:
                     # Iteratively expand the selection
                     ExpandSelection("clipNWI_lyr", searchDist)
                     
                     # Step 5: Create a buffer around the NWI feature(s)
                     printMsg("Buffering selected NWI features...")
                     arcpy.analysis.PairwiseBuffer("clipNWI_lyr", "nwiBuff", nwiBuff)

                     # Step 6: Merge the minimum buffer with the NWI buffer
                     feats2merge = ["myMinBuffer", "nwiBuff"]
                     arcpy.management.Merge(feats2merge, "tmpMerged")

                     # Dissolve features into a single polygon
                     printMsg("Dissolving buffered PF and NWI features into a single feature...")
                     arcpy.management.Dissolve ("tmpMerged", "tmpDissolved", "", "", "", "")

                     # Step 7: Clip the dissolved feature to the maximum buffer
                     printMsg("Clipping dissolved feature to maximum buffer...")
                     arcpy.analysis.PairwiseClip ("tmpDissolved", "myMaxBuffer", "tmpClip")

                     # Use the clipped, combined feature geometry as the final shape
                     myFinalShape = arcpy.SearchCursor("tmpClip").next().Shape
                  else:
                     printMsg("No appropriate NWI features in range...")
                     myFinalShape = defaultShape
               else:
                  printMsg("No appropriate NWI features in range...")
                  myFinalShape = defaultShape

               # Update the PF shape, replacing it with SBB shape
               myPF[1] = myFinalShape
               myProcFeats.updateRow(myPF)

               # Add final progress message
               printMsg("Finished processing feature " + str(myIndex))
               
            except:
               # Add failure message and append failed feature ID to list
               printMsg("\nFailed to fully process feature " + str(myIndex))
               myFailList.append(int(myID))

               # Error handling code swiped from "A Python Primer for ArcGIS"
               tb = sys.exc_info()[2]
               tbinfo = traceback.format_tb(tb)[0]
               pymsg = "PYTHON ERRORS:\nTraceback Info:\n" + tbinfo + "\nError Info:\n " + str(sys.exc_info()[1])
               msgs = "ARCPY ERRORS:\n" + arcpy.GetMessages(2) + "\n"

               printWrng(msgs)
               printWrng(pymsg)
               printMsg(arcpy.GetMessages(1))

               # Add status message
               printMsg("\nMoving on to the next feature.  Note that the SBB output will be incomplete.")

            finally:
               arcpy.env.extent = "MAXOF"
               
               # Increment the index by one
               myIndex += 1
               
               # Release cursor row
               del myPF

      # Once the script as a whole has succeeded, let the user know if any individual features failed
      if len(myFailList) == 0:
         printMsg("All features successfully processed")
         msg = None
      else:
         msg = "WARNING: Processing failed for the following features: " + str(myFailList)
         printWrng(msg)
      # Append the SBBs to the SBB feature class
      printMsg("Appending final shapes to SBB feature class...")
      arcpy.management.Append(tmp_PF, out_SBB, "NO_TEST")
   else:
      printMsg("There are no PFs with this rule; passing...")
      msg = None
   return msg

def CreateSBBs(in_PF, fld_SFID, fld_Rule, fld_Buff, in_nwi5, in_nwi67, in_nwi9, out_SBB, scratchGDB = "in_memory"):
   '''Creates SBBs for all input PFs, subsetting and applying rules as needed.
   Usage Notes:  
   - This function does not test to determine if all of the input Procedural Features should be subject to a particular rule. The user must ensure that this is so.
   - It is recommended that the NWI feature class be stored on your local drive rather than a network drive, to optimize processing speed.
   - For the CreateWetlandSBBs function to work properly, the input NWI data must contain a subset of only those features applicable to the particular rule.  Adjacent NWI features should have boundaries dissolved.
   - For best results, it is recommended that you close all other programs before running this tool, since it relies on having ample memory for processing.'''

   tStart = datetime.now()
   
   # Print helpful message to geoprocessing window
   getScratchMsg(scratchGDB)

   # Set up some variables
   sr = arcpy.Describe(in_PF).spatialReference
   arcpy.env.workspace = scratchGDB
   sbbWarnings = []

   # Prepare input procedural featuers
   printMsg("Prepping input procedural features")
   tmp_PF = PrepProcFeats(in_PF, fld_Rule, fld_Buff, scratchGDB)

   printMsg("Beginning SBB creation...")

   # Create empty feature class to store SBBs
   printMsg("Creating empty feature class for output")
   if arcpy.Exists(out_SBB):
      arcpy.Delete_management(out_SBB)
   outDir = os.path.dirname(out_SBB)
   outName = os.path.basename(out_SBB)
   printMsg("Creating %s in %s" %(outName, outDir))
   arcpy.CreateFeatureclass_management (outDir, outName, "POLYGON", tmp_PF, '', '', sr)

   # Create simple buffer SBBs
   selQry = "intRule in (-1,1,2,3,4,8,10,11,12,13,14) AND fltBuffer <> 0"
   arcpy.management.MakeFeatureLayer(tmp_PF, "tmpLyr", selQry)
   c = countFeatures("tmpLyr")
   if c > 0:
      printMsg("Processing the simple defined-buffer features...")
      try:
         # Run simple buffer
         arcpy.analysis.PairwiseBuffer("tmpLyr", "tmpSBB", "fltBuffer", "NONE")
         
         # Append to SBB feature class and cleanup
         arcpy.management.Append ("tmpSBB", out_SBB, "NO_TEST")
         printMsg("Simple buffer SBBs completed successfully.")
         garbagePickup(["tmpSBB"])
      except:
         printWrng("Unable to process the simple buffer features")
         tback()
         msg = "WARNING: There was a problem creating the simple buffer SBBS."
         sbbWarnings.append(msg)
   else:
      printMsg("There are no PFs using the simple buffer rules. Passing...")
   
   # Create no-buffer SBBs
   selQry = "(intRule in (-1,1,2,3,4,8,10,11,12,13,14,15) AND (fltBuffer = 0))"
   arcpy.management.MakeFeatureLayer(tmp_PF, "tmpLyr", selQry)
   c = countFeatures("tmpLyr")
   if c > 0:
      printMsg("Processing the no-buffer features...")
      try:
         # Use PFs as SBBs
         arcpy.management.Append ("tmpLyr", out_SBB, "NO_TEST")
         printMsg('No-buffer SBBs completed')
      except:
         printWrng('Unable to process the no-buffer features.')
         tback()
         msg = "WARNING: There was a problem creating the no-buffer SBBS."
         sbbWarnings.append(msg)
   else:
      printMsg('There are no PFs using the no-buffer rules. Passing...')

   # Create wetland SBBs
   # Set up rule dictionary and keys
   d = dict()
   d["5"] = in_nwi5
   d["6"] = in_nwi67
   d["7"] = in_nwi67
   d["9"] = in_nwi9
   keys = d.keys()
   
   # Loop through the rule sets
   for k in keys:
      selQry = "intRule = %s"%k
      in_NWI = d[k]
      arcpy.management.MakeFeatureLayer(tmp_PF, "tmpLyr", selQry)
      c = countFeatures("tmpLyr")
      if c > 0:
         printMsg("Processing the Rule %s features"%k)
         try:
            msg = CreateWetlandSBB("tmpLyr", fld_SFID, in_NWI, out_SBB, scratchGDB)
            warnMsgs = arcpy.GetMessages(1)
            if warnMsgs:
               printWrng("Finished processing Rule %s, but there were some problems."%k)
               printWrng(warnMsgs)
               sbbWarnings.append(msg)
            else:
               printMsg("Rule %s SBBs completed"%k)
         except:
            printWrng("Unable to process Rule %s features"%k)
            tback()
            msg = "WARNING: There was a problem creating the Rule %s features"%k
            sbbWarnings.append(msg)
      else:
         printMsg("There are no PFs with Rule %s. Passing..."%k)

   printMsg("SBB processing complete")
   if len(sbbWarnings) > 0:
      for w in sbbWarnings:
         printWrng(w)
   else:
      printMsg("All SBBs created successfully. Margarita time!")
   
   tFinish = datetime.now()
   deltaString = GetElapsedTime (tStart, tFinish)
   printMsg("Processing complete. Total elapsed time: %s" %deltaString)
   
   return out_SBB

def ExpandSBBs(in_Cores, in_SBB, in_PF, fld_SFID, out_SBB, scratchGDB = "in_memory"):
   '''Expands SBBs by adding core area.'''
   
   tStart = datetime.now()
   
   # Declare path/name of output data and workspace
   drive, path = os.path.splitdrive(out_SBB) 
   path, filename = os.path.split(path)
   myWorkspace = drive + path
   
   # Print helpful message to geoprocessing window
   getScratchMsg(scratchGDB)
   
   # Set up output locations for subsets of SBBs and PFs to process
   SBB_sub = scratchGDB + os.sep + 'SBB_sub'
   PF_sub = scratchGDB + os.sep + 'PF_sub'
   
   # Subset PFs and SBBs
   printMsg('Using the current SBB selection and making copies of the SBBs and PFs...')
   SubsetSBBandPF(in_SBB, in_PF, "PF", fld_SFID, SBB_sub, PF_sub)
   
   # Process: Select Layer By Location (Get Cores intersecting PFs)
   printMsg('Selecting cores that intersect procedural features')
   arcpy.MakeFeatureLayer_management(in_Cores, "Cores_lyr")
   arcpy.MakeFeatureLayer_management(PF_sub, "PF_lyr") 
   arcpy.SelectLayerByLocation_management("Cores_lyr", "INTERSECT", "PF_lyr", "", "NEW_SELECTION", "NOT_INVERT")

   # Process:  Copy the selected Cores features to scratch feature class
   selCores = scratchGDB + os.sep + 'selCores'
   arcpy.CopyFeatures_management ("Cores_lyr", selCores) 

   # Process:  Repair Geometry and get feature count
   arcpy.RepairGeometry_management (selCores, "DELETE_NULL")
   numCores = countFeatures(selCores)
   printMsg('There are %s cores to process.' %str(numCores))
   
   # Create Feature Class to store expanded SBBs
   printMsg("Creating feature class to store buffered SBBs...")
   arcpy.CreateFeatureclass_management (scratchGDB, 'sbbExpand', "POLYGON", SBB_sub, "", "", SBB_sub) 
   sbbExpand = scratchGDB + os.sep + 'sbbExpand'
   
   # Loop through Cores and add core buffers to SBBs
   counter = 1
   with  arcpy.da.SearchCursor(selCores, ["SHAPE@", "CoreID"]) as myCores:
      for core in myCores:
         # Add extra buffer for SBBs of PFs located in cores. Extra buffer needs to be snipped to core in question.
         coreShp = core[0]
         coreID = core[1]
         printMsg('Working on Core ID %s' % str(coreID))
         tmpSBB = scratchGDB + os.sep + 'sbb'
         AddCoreAreaToSBBs(PF_sub, SBB_sub, fld_SFID, coreShp, tmpSBB, "1000 METERS", scratchGDB)
         
         # Append expanded SBB features to output
         arcpy.Append_management (tmpSBB, sbbExpand, "NO_TEST")
         
         del core
   
   # Merge, then dissolve original SBBs with buffered SBBs to get final shapes
   printMsg('Merging all SBBs...')
   sbbAll = scratchGDB + os.sep + "sbbAll"
   #sbbFinal = myWorkspace + os.sep + "sbbFinal"
   arcpy.Merge_management ([SBB_sub, sbbExpand], sbbAll)
   arcpy.Dissolve_management (sbbAll, out_SBB, [fld_SFID, "intRule"], "")
   #arcpy.MakeFeatureLayer_management(sbbFinal, "SBB_lyr") 
   
   printMsg('SBB processing complete')
   
   tFinish = datetime.now()
   deltaString = GetElapsedTime (tStart, tFinish)
   printMsg("Processing complete. Total elapsed time: %s" %deltaString)
   
   return out_SBB

def ParseSBBs(in_SBB, out_terrSBB, out_ahzSBB):
   '''Splits input SBBs into two feature classes, one for standard terrestrial SBBs and one for AHZ SBBs.
   OBSOLETE function because now we parse the PFs by site type instead.
   '''
   terrQry = "intRule <> -1" 
   ahzQry = "intRule = -1"
   arcpy.Select_analysis (in_SBB, out_terrSBB, terrQry)
   arcpy.Select_analysis (in_SBB, out_ahzSBB, ahzQry)
   
   sbbTuple = (out_terrSBB, out_ahzSBB)
   return sbbTuple

def CreateConSites(in_SBB, in_PF, fld_SFID, in_ConSites, out_ConSites, site_Type, in_Hydro, in_TranSurf = None, in_Exclude = None, scratchGDB = "in_memory"):
   '''Creates Conservation Sites from the specified inputs:
   - in_SBB: feature class representing Site Building Blocks
   - in_PF: feature class representing Procedural Features
   - fld_SFID: name of the field containing the unique ID linking SBBs to PFs. Field name is must be the same for both.
   - in_ConSites: feature class representing current Conservation Sites (or, a template feature class)
   - out_ConSites: the output feature class representing updated Conservation Sites
   - site_Type: type of conservation site (TERRESTRIAL|AHZ)
   - in_Hydro: feature class representing water bodies
   - in_TranSurf: feature class(es) representing transportation surfaces (i.e., road and rail) [If multiple, this is a string with items separated by ';']
   - in_Exclude: feature class representing areas to definitely exclude from sites
   - scratchGDB: geodatabase to contain intermediate/scratch products. Setting this to "in_memory" can result in HUGE savings in processing time, but there's a chance you might run out of memory and cause a crash.
   '''
   
   # Get timestamp
   tStart = datetime.now()
   
   # Specify a bunch of parameters
   selDist = "1000 METERS" # Distance used to expand the SBB selection, if this option is selected. Also used to add extra buffer to SBBs.
   clusterDist = "500 METERS" # Distance used to cluster SBBs into ProtoSites (precursors to final automated CS boundaries). Features within this distance of each other will be merged into one.
   hydroPerCov = 100 # The minimum percent of any SBB feature that must be covered by water, for those features to be eliminated from the set of features which are used to erase portions of the site. Set to 101 if you don't want features to ever be purged.
   hydroQry = "Hydro = 1" # Expression used to select appropriate hydro features to create erase features
   hydroElimDist = "10 METERS" # Distance used to eliminate insignificant water features from the set of erasing features. Portions of water bodies less than double this width will not be used to split or erase portions of sites.
   transPerCov = 101 #The minimum percent any SBB that must be covered by transportation surfaces, for those surfaces to be eliminated from the set of features which are used to erase portions of the site. Set to 101 if you don't want features to ever be purged.
   transQry = "NH_IGNORE = 0 OR NH_IGNORE IS NULL" ### Substituted old query with new query, allowing user to specify segments to ignore. Old query was: "DCR_ROW_TYPE = 'IS' OR DCR_ROW_TYPE = 'PR'" # Expression used to select appropriate transportation surface features to create erase features
   buffDist = "50 METERS" # Distance used to buffer ProtoSites to establish the area for further processing. Essential to add a little extra!
   searchDist = "0 METERS" # Distance from PFs used to determine whether to cull SBB and ConSite fragments after ProtoSites have been split.
   coalDist = "25 METERS" # Distance for coalescing split sites back together. Sites with less than double this width between each other will merge.
   
   if not scratchGDB:
      scratchGDB = "in_memory"
      # Use "in_memory" as default, but if script is failing, use scratchGDB on disk. Also use scratchGDB on disk if you are trying to run this in two or more instances of Arc or Python, otherwise you can run into catastrophic memory conflicts.
      
   if scratchGDB != "in_memory":
      printMsg("Scratch outputs will be stored here: %s" % scratchGDB)
      scratchParm = scratchGDB
   else:
      printMsg("Scratch products are being stored in memory and will not persist. If processing fails inexplicably, or if you want to be able to inspect scratch products, try running this with a specified scratchGDB on disk.")
      scratchParm = "in_memory"

   # Set overwrite option so that existing data may be overwritten
   arcpy.env.overwriteOutput = True 

   # Declare path/name of output data and workspace
   drive, path = os.path.splitdrive(out_ConSites) 
   path, filename = os.path.split(path)
   myWorkspace = drive + path
   Output_CS_fname = filename
   
   # Parse out transportation datasets
   if site_Type == 'TERRESTRIAL':
      Trans = in_TranSurf.split(';')
      for i in range(len(Trans)):
         Trans[i] = Trans[i].replace("'","")
   
   # If applicable, clear any selections on non-SBB inputs
   for fc in [in_PF, in_Hydro]:
      clearSelection(fc)

   if site_Type == 'TERRESTRIAL':
      printMsg("Site type is %s" % site_Type)
      clearSelection(in_Exclude)
      for fc in Trans:
         clearSelection(fc)
   
   ### Start data prep
   tStartPrep = datetime.now()
   
   # Set up output locations for subsets of SBBs and PFs to process
   SBB_sub = scratchGDB + os.sep + 'SBB_sub'
   PF_sub = scratchGDB + os.sep + 'PF_sub'
   
   # Subset PFs and SBBs
   printMsg('Using the current SBB selection and making copies of the SBBs and PFs...')
   SubsetSBBandPF(in_SBB, in_PF, "PF", fld_SFID, SBB_sub, PF_sub)
   
   # Make Feature Layers
   printMsg("Making feature layers...")
   pf = arcpy.management.MakeFeatureLayer(PF_sub, "PF_lyr") 
   sbb = arcpy.management.MakeFeatureLayer(SBB_sub, "SBB_lyr") 
   water = arcpy.management.MakeFeatureLayer(in_Hydro, "Hydro_lyr", hydroQry)
   modLyrs = [water]
   
   if site_Type == 'TERRESTRIAL':
      excl = arcpy.management.MakeFeatureLayer(in_Exclude, "Excl_lyr")
      modLyrs.append(excl)
      dTrans = dict()
      for i in range(0, len(Trans)):
         dTrans[i] = Trans[i]
      transLyrs = []
      for key in dTrans.keys():
         inName = dTrans[key]
         lyrName = "trans%s_lyr"%str(key)
         arcpy.management.MakeFeatureLayer(inName, lyrName)
         modLyrs.append(lyrName)
         transLyrs.append(lyrName)
         
   # Process:  Create Feature Class (to store ConSites)
   printMsg("Creating ConSites feature class to store output features...")
   arcpy.CreateFeatureclass_management (myWorkspace, Output_CS_fname, "POLYGON", in_ConSites, "", "", in_ConSites) 

   ### End data prep
   tEndPrep = datetime.now()
   deltaString = GetElapsedTime (tStartPrep, tEndPrep)
   printMsg("Data prep complete. Elapsed time: %s" %deltaString)
   
   # Process:  Shrinkwrap to create ProtoSites
   # Note: I tried doing a simple clean buffer instead, to speed processing, but the result sucked.
   tProtoStart = datetime.now()
   printMsg("Creating ProtoSites by shrinkwrapping SBBs...")
   outPS = myWorkspace + os.sep + 'ProtoSites'
   printMsg('ProtoSites will be stored here: %s' % outPS)
<<<<<<< HEAD
   ShrinkWrap("SBB_lyr", dilDist, outPS)
   # CleanBuffer("SBB_lyr", dilDist, outPS)
=======
   ShrinkWrap("SBB_lyr", clusterDist, outPS)
>>>>>>> 5dfb1fde

   # # Generalize Features in hopes of speeding processing and preventing random processing failures 
   # arcpy.AddMessage("Simplifying features...")
   # arcpy.Generalize_edit(outPS, "0.1 Meters")
   
   # Get info on ProtoSite generation
   numPS = countFeatures(outPS)
   tProtoEnd = datetime.now()
   deltaString = GetElapsedTime(tProtoStart, tProtoEnd)
   printMsg('Finished ProtoSite creation. There are %s ProtoSites.' %numPS)
   printMsg('Elapsed time: %s' %deltaString)

   # Loop through the ProtoSites to create final ConSites
   printMsg("Modifying individual ProtoSites to create final Conservation Sites...")
   counter = 1
   with arcpy.da.SearchCursor(outPS, ["SHAPE@"]) as myProtoSites:
      for myPS in myProtoSites:
         try:
            printMsg('Working on ProtoSite %s' % str(counter))
            tProtoStart = datetime.now()
            
            tmpPS = myPS[0]
            tmpSS_grp = scratchGDB + os.sep + "tmpSS_grp"
            arcpy.management.CreateFeatureclass(scratchGDB, "tmpSS_grp", "POLYGON", in_ConSites, "", "", in_ConSites) 
            
            # Buffer around the ProtoSite and set extent
            printMsg('Buffering ProtoSite to get processing area...')
            tmpBuff = scratchGDB + os.sep + 'tmpBuff'
            arcpy.analysis.PairwiseBuffer(tmpPS, tmpBuff, buffDist, "", "", "", "")  
            arcpy.env.extent = tmpBuff
            
            # Select modification layers by location
            for lyr in modLyrs:
               try:
                  arcpy.management.SelectLayerByLocation(lyr, "INTERSECT", tmpBuff)
               except:
                  printErr("Crap. Select by location failed for %s"%lyr)
                  
            # Merge the transportation layers, if applicable
            if site_Type == 'TERRESTRIAL':
               if len(transLyrs) == 1:
                  Trans = transLyrs[0]
               else:
                  printMsg("Merging transportation surfaces")
                  mergeTrans = scratchGDB + os.sep + "mergeTrans"
                  arcpy.management.Merge(transLyrs, mergeTrans)
                  Trans = mergeTrans
            
            # Get SBBs within the ProtoSite
            printMsg('Selecting SBBs within ProtoSite...')
            arcpy.management.SelectLayerByLocation("SBB_lyr", "INTERSECT", tmpPS)
            
            # Copy the selected SBB features to tmpSBB
            tmpSBB = scratchGDB + os.sep + 'tmpSBB'
            arcpy.CopyFeatures_management ("SBB_lyr", tmpSBB)
            printMsg('Selected SBBs copied.')
            
            # Get PFs within the ProtoSite
            printMsg('Selecting PFs within ProtoSite...')
            arcpy.SelectLayerByLocation_management("PF_lyr", "INTERSECT", tmpPS)
            
            # Copy the selected PF features to tmpPF
            tmpPF = scratchGDB + os.sep + 'tmpPF'
            arcpy.CopyFeatures_management ("PF_lyr", tmpPF)
            printMsg('Selected PFs copied.')
            
            # Clip modification features to ProtoSite
            if site_Type == 'TERRESTRIAL':
               printMsg('Clipping transportation features to ProtoSite...')
               tranClp = scratchGDB + os.sep + 'tranClp'
               CleanClip(Trans, tmpBuff, tranClp, scratchParm)
               printMsg('Clipping exclusion features to ProtoSite...')
               efClp = scratchGDB + os.sep + 'efClp'
               CleanClip(excl, tmpBuff, efClp, scratchParm)
            printMsg('Clipping hydro features to ProtoSite...')
            hydroClp = scratchGDB + os.sep + 'hydroClp'
            CleanClip(water, tmpBuff, hydroClp, scratchParm)
                        
            # Process modification features
            if site_Type == 'TERRESTRIAL':    
               # Get Transportation Surface Erase Features
               printMsg('Subsetting transportation features')
               transErase = scratchGDB + os.sep + 'transErase'
               arcpy.analysis.Select(tranClp, transErase, transQry)
               
               # Get Exclusion Erase Features
               printMsg('Subsetting exclusion features')
               exclErase = scratchGDB + os.sep + 'exclErase'
               arcpy.analysis.Select(efClp, exclErase, transQry)
               efClp = exclErase
            
            # Cull Hydro Erase Features
            printMsg('Culling hydro erase features based on prevalence in SBBs...')
            hydroRtn = scratchGDB + os.sep + 'hydroRtn'
            CullEraseFeats (hydroClp, tmpSBB, fld_SFID, hydroPerCov, hydroRtn, scratchParm)
            
            # Dissolve Hydro Erase Features
            printMsg('Dissolving hydro erase features...')
            hydroDiss = scratchGDB + os.sep + 'hydroDiss'
            arcpy.Dissolve_management(hydroRtn, hydroDiss, "Hydro", "", "SINGLE_PART", "")
            
            # Remove narrow hydro from erase features
            printMsg('Eliminating narrow hydro features from erase features...')
            hydroErase = scratchGDB + os.sep + 'hydroErase'
            GetEraseFeats (hydroDiss, hydroQry, hydroElimDist, hydroErase, tmpPF, scratchParm)
            
            # Merge Erase Features (Exclusions, hydro, and transportation)
            if site_Type == 'TERRESTRIAL':
               printMsg('Merging erase features...')
               tmpErase = scratchGDB + os.sep + 'tmpErase'
               arcpy.Merge_management ([efClp, transErase, hydroErase], tmpErase)
            else:
               tmpErase = hydroErase
            
            # Coalesce erase features to remove weird gaps and slivers
            printMsg('Coalescing erase features...')
            coalErase = scratchGDB + os.sep + 'coalErase'
            Coalesce(tmpErase, "0.5 METERS", coalErase, scratchParm)

            # Modify SBBs and Erase Features
            printMsg('Clustering SBBs and modifying erase features...')
            sbbClusters = scratchGDB + os.sep + 'sbbClusters'
            sbbErase = scratchGDB + os.sep + 'sbbErase'
            ChopSBBs(tmpPF, tmpSBB, coalErase, sbbClusters, sbbErase, "5 METERS", scratchParm)
            
            # Use erase features to chop out areas of SBBs
            printMsg('Erasing portions of SBBs...')
            sbbFrags = scratchGDB + os.sep + 'sbbFrags'
            CleanErase (tmpSBB, sbbErase, sbbFrags, scratchParm) 
            
            # Remove any SBB fragments too far from a PF
            printMsg('Culling SBB fragments...')
            sbbRtn = scratchGDB + os.sep + 'sbbRtn'
            CullFrags(sbbFrags, tmpPF, searchDist, sbbRtn)
            arcpy.MakeFeatureLayer_management(sbbRtn, "sbbRtn_lyr")
            
            ### TODO: Could I apply the ChopSBB function to ProtoSites as well??
            
            # Use erase features to chop out areas of ProtoSites
            printMsg('Erasing portions of ProtoSites...')
            psFrags = scratchGDB + os.sep + 'psFrags'
            CleanErase (tmpPS, sbbErase, psFrags, scratchParm) 
            
            # Remove any ProtoSite fragments too far from a PF
            printMsg('Culling ProtoSite fragments...')
            psRtn = scratchGDB + os.sep + 'psRtn'
            CullFrags(psFrags, tmpPF, searchDist, psRtn)
            
            # Loop through the retained ProtoSite fragments (aka "Split Sites")
            counter2 = 1
            with arcpy.da.SearchCursor(psRtn, ["SHAPE@"]) as mySplitSites:
               for mySS in mySplitSites:
                  printMsg('Working on ProtoSite fragment %s' % str(counter2))

                  tmpSS = mySS[0]
                           
                  # Get PFs within split site
                  arcpy.management.SelectLayerByLocation("PF_lyr", "INTERSECT", tmpSS, "", "NEW_SELECTION", "NOT_INVERT")
                  
                  # Select retained SBB fragments corresponding to selected PFs
                  tmpSBB2 = scratchGDB + os.sep + 'tmpSBB2' 
                  tmpPF2 = scratchGDB + os.sep + 'tmpPF2'
                  SubsetSBBandPF(sbbRtn, "PF_lyr", "SBB", fld_SFID, tmpSBB2, tmpPF2)
                  
                  # ShrinkWrap retained SBB fragments
                  csShrink = scratchGDB + os.sep + 'csShrink' + str(counter2)
                  ShrinkWrap(tmpSBB2, clusterDist, csShrink)
                  
                  # Intersect shrinkwrap with original split site
                  # This is necessary to keep it from "spilling over" across features used to split.
                  copySS = scratchGDB + os.sep + "tmpSS"
                  csInt = scratchGDB + os.sep + 'csInt' + str(counter2)
                  arcpy.management.CopyFeatures(tmpSS, copySS)
                  arcpy.analysis.PairwiseIntersect([copySS, csShrink], csInt, "ONLY_FID")
                  
                  # Process:  Clean Erase (final removal of exclusion features)
                  if site_Type == 'TERRESTRIAL':
                     printMsg('Excising manually delineated exclusion features...')
                     ssErased = scratchGDB + os.sep + 'ssBnd' + str(counter2)
                     CleanErase (csInt, efClp, ssErased, scratchParm) 
                     ### TODO: Should I actually be using the protosite equivalent of sbbErase as erase features here?
                  else:
                     ssErased = csInt
                  
                  # Remove any fragments too far from a PF
                  # Verified this step is indeed necessary, 2018-01-23
                  printMsg('Culling site fragments...')
                  ssBnd = scratchGDB + os.sep + 'ssBnd'
                  CullFrags(ssErased, tmpPF2, searchDist, ssBnd)
                  
                  # Append the final geometry to the split sites group feature class.
                  printMsg("Appending feature...")
                  arcpy.management.Append(ssBnd, tmpSS_grp, "NO_TEST", "", "")
                  
                  counter2 +=1
                  del mySS

            # Re-merge split sites, if applicable
            printMsg("Reconnecting site fragments, where warranted...")
            shrinkFrags = scratchGDB + os.sep + 'shrinkFrags'
            ShrinkWrap(tmpSS_grp, coalDist, shrinkFrags, 8)
            
            # Process:  Clean Erase (final removal of exclusion features)
            if site_Type == 'TERRESTRIAL':
               printMsg('Excising manually delineated exclusion features...')
               csErased = scratchGDB + os.sep + 'csErased'
               CleanErase (shrinkFrags, efClp, csErased, scratchParm) 
            else:
               csErased = shrinkFrags
            
            # Remove any fragments too far from a PF
            # Verified this step is indeed necessary, 2018-01-23
            printMsg('Culling site fragments...')
            csCull = scratchGDB + os.sep + 'csCull'
            CullFrags(csErased, tmpPF, searchDist, csCull)
            
            # Eliminate gaps
            printMsg('Eliminating gaps...')
            finBnd = scratchGDB + os.sep + 'finBnd'
            arcpy.management.EliminatePolygonPart(csCull, finBnd, "PERCENT", "", 99.99, "CONTAINED_ONLY")
            
            # Generalize
            printMsg('Generalizing boundary...')
            arcpy.edit.Generalize(finBnd, "0.5 METERS")

            # Append the final geometry to the ConSites feature class.
            printMsg("Appending feature...")
            arcpy.management.Append(finBnd, out_ConSites, "NO_TEST", "", "")
            
            printMsg("Processing complete for ProtoSite %s." %str(counter))
            
         except:
            # Error handling code swiped from "A Python Primer for ArcGIS"
            tb = sys.exc_info()[2]
            tbinfo = traceback.format_tb(tb)[0]
            pymsg = "PYTHON ERRORS:\nTraceback Info:\n" + tbinfo + "\nError Info:\n " + str(sys.exc_info()[1])
            msgs = "ARCPY ERRORS:\n" + arcpy.GetMessages(2) + "\n"

            printWrng(msgs)
            printWrng(pymsg)
            printMsg(arcpy.GetMessages(1))
         
         finally:
            arcpy.env.extent = "MAXOF"
            tProtoEnd = datetime.now()
            deltaString = GetElapsedTime(tProtoStart, tProtoEnd)
            printMsg("Elapsed time: %s" %deltaString)
            counter +=1
            del myPS
            
   tFinish = datetime.now()
   deltaString = GetElapsedTime (tStart, tFinish)
   printMsg("Processing complete. Total elapsed time: %s" %deltaString)
   

### Functions for creating Stream Conservation Sites (SCS) ###
def MakeServiceLayers_scs(in_hydroNet, in_dams, upDist = 3000, downDist = 500):
   """Creates three Network Analyst service layers needed for SCU delineation. 
   This tool only needs to be run the first time you run the suite of SCU delineation tools. After that, the output layers can be reused repeatedly for the subsequent tools in the SCU delineation sequence.
   
   NOTE: The restrictions (contained in "r" variable) for traversing the network must have been defined in the HydroNet itself (manually). If any additional restrictions are added, the HydroNet must be rebuilt or they will not take effect. I originally set a restriction of NoEphemeralOrIntermittent, but on testing I discovered that this eliminated some stream segments that actually might be needed. I set the restriction to NoEphemeral instead. We may find that we need to remove the NoEphemeral restriction as well, or that users will need to edit attributes of the NHDFlowline segments on a case-by-case basis. I also previously included NoConnectors as a restriction, but in some cases I noticed with INSTAR data, it seems necessary to allow connectors, so I have removed that restriction. The NoCanalDitch exclusion was also removed, after finding some INSTAR sites on this type of flowline, and with CanalDitch immediately upstream.
   
   Parameters:
   - in_hydroNet = Input hydrological network dataset
   - in_dams = Input dams (use National Inventory of Dams)
   - upDist = The distance (in map units) to traverse upstream from a point along the network
   - downDist = The distance (in map units) to traverse downstream from a point along the network
   """
   arcpy.CheckOutExtension("Network")
   
   # Set up some variables
   descHydro = arcpy.Describe(in_hydroNet)
   nwDataset = descHydro.catalogPath
   catPath = os.path.dirname(nwDataset) # This is where hydro layers will be found
   hydroDir = os.path.dirname(catPath)
   hydroDir = os.path.dirname(hydroDir) # This is where output layer files will be saved
   downString = (str(downDist)).replace(".","_")
   upString = (str(upDist)).replace(".","_")
   lyrDownTrace = hydroDir + os.sep + "naDownTrace_%s.lyrx"%downString
   lyrUpTrace = hydroDir + os.sep + "naUpTrace_%s.lyrx"%upString
   lyrTidalTrace = hydroDir + os.sep + "naTidalTrace_%s.lyrx"%upString
   #r = "NoPipelines;NoUndergroundConduits;NoEphemeral;NoCoastline"
   
   printMsg("Creating upstream, downstream, and tidal service layers...")
   for sl in [["naDownTrace", downDist, "SCS Downstream", lyrDownTrace], ["naUpTrace", upDist, "SCS Upstream", lyrUpTrace], ["naTidalTrace", upDist, "SCS All Directions", lyrTidalTrace]]:
      #restrictions = r + ";" + sl[2]
      saLyr = sl[0]
      cutDist = sl[1]
      travMode = sl[2]
      outLyrx = sl[3]
      
      # Set up the analysis layer
      arcpy.na.MakeServiceAreaAnalysisLayer(network_data_source = nwDataset, 
         layer_name = saLyr, 
         travel_mode = travMode, 
         travel_direction = "FROM_FACILITIES", 
         cutoffs = cutDist, 
         time_of_day = "", 
         time_zone = "", 
         output_type = "LINES", 
         polygon_detail = "", 
         geometry_at_overlaps = "SPLIT", 
         geometry_at_cutoffs = "RINGS", 
         polygon_trim_distance = "", 
         exclude_sources_from_polygon_generation = "", 
         accumulate_attributes = "Length", 
         ignore_invalid_locations = "SKIP")
      
      # Add dam barriers
      arcpy.na.AddLocations(in_network_analysis_layer = saLyr, 
         sub_layer = "Point Barriers", 
         in_table = in_dams, 
         field_mappings = "Name NIDID #", 
         search_tolerance = "100 Meters", 
         sort_field = "", 
         search_criteria = "NHDFlowline SHAPE;HydroNet_ND_Junctions NONE", 
         match_type = "MATCH_TO_CLOSEST", 
         append = "CLEAR", 
         snap_to_position_along_network = "SNAP", 
         snap_offset = "0 Meters", 
         exclude_restricted_elements = "INCLUDE", 
         search_query = "NHDFlowline #;HydroNet_ND_Junctions #")
      
      # Delete the "not located" dams. I shouldn't have to do this, but NA is not working correctly.
      printMsg("Deleting problematic dams because Network Analyst has a bug...")
      printMsg("I am annoyed by having to do this workaround.")
      barriers = "%s\Point Barriers"%saLyr
      arcpy.management.SelectLayerByAttribute(barriers, "NEW_SELECTION", "Status = 1", None)
      arcpy.management.DeleteFeatures(barriers)
      
      printMsg("Saving service layer to %s..." %outLyrx)      
      arcpy.SaveToLayerFile_management(saLyr, outLyrx) 

   arcpy.CheckInExtension("Network")
   
   return (lyrDownTrace, lyrUpTrace, lyrTidalTrace)

def MakeNetworkPts_scs(in_PF, in_hydroNet, in_Catch, in_NWI, out_Points, fld_SFID = "SFID", fld_Tidal = "Tidal", out_Scratch = "in_memory"):
   """Given a set of procedural features, creates points along the hydrological network. The user must ensure that the procedural features are "SCU-worthy."
   
   Parameters:
   - in_PF = Input Procedural Features
   - in_hydroNet = Input hydrological network dataset
   - in_Catch = Input catchments from NHDPlus
   - in_NWI = Input NWI feature class that has been modified to include a binary field indicating whether features is tidal (1) or not (0)
   - out_Points = Output feature class containing points generated from procedural features
   - fld_SFID = field in in_PF containing the Source Feature ID
   - fld_Tidal = field in in_NWI indicating tidal status
   """
   
   # timestamp
   t0 = datetime.now()
   
   # # Buffer PFs by 30-m (standard slop factor) or by 250-m for wood turtles
   # printMsg("Buffering Procedural Features...")
   # code_block = """def buff(elcode):
      # if elcode == "ARAAD02020":
         # b = 250
      # else:
         # b = 30
      # return b
      # """
   # expression = "buff(!ELCODE!)"
   # arcpy.CalculateField_management (in_PF, "BUFFER", expression, "PYTHON", code_block)
   # buff_PF = "in_memory" + os.sep + "buff_PF"
   # arcpy.Buffer_analysis (in_PF, buff_PF, "BUFFER", "", "", "NONE")
   # NOTE: Eliminating special buffer for turtles; planning to burn in catchments for this and some other elements as part of the DelinSite_scs function.
   
   # # Buffer PFs by 30-m (standard slop factor)
   # printMsg("Buffering Procedural Features...")
   # buff_PF = out_Scratch + os.sep + "buff_PF"
   # arcpy.Buffer_analysis (in_PF, buff_PF, "BUFFER", "", "", "NONE")   
   
   # Set up some variables
   descHydro = arcpy.Describe(in_hydroNet)
   nwDataset = descHydro.catalogPath
   catPath = os.path.dirname(nwDataset) # This is where hydro layers will be found
   nhdArea = catPath + os.sep + "NHDArea"
   nhdWaterbody = catPath + os.sep + "NHDWaterbody"
   
   # Shift PFs to align with primary flowline
   shift_PF = out_Scratch + os.sep + "shift_PF"
   (shiftFeats, clipWideWater, nhdFlowline) = shiftAlignToFlow(in_PF, shift_PF, fld_SFID, in_hydroNet, in_Catch, "StreamLeve", out_Scratch)
   
   # # Select catchments intersecting shifted PFs
   # printMsg("Selecting catchments intersecting shifted PFs...")
   # arcpy.MakeFeatureLayer_management (in_Catch, "lyr_Catchments")
   # arcpy.SelectLayerByLocation_management ("lyr_Catchments", "INTERSECT", shift_PF)
   
   # # Clip widewaters to selected catchments
   # printMsg("Clipping widewaters...")
   # clipWideWater = out_Scratch + os.sep + "clipWideWater"
   # arcpy.Clip_analysis (wideWater, "lyr_Catchments", clipWideWater)
   
   # Merge shifted PFs and widewater polygons into single feature class
   printMsg("Merging shifted PFs with clipped widewaters...")
   mergeFeats = out_Scratch + os.sep + "mergeFeats"
   arcpy.Merge_management ([shift_PF, clipWideWater], mergeFeats)
   
   # Clip flowlines to merged features
   printMsg("Clipping flowlines...")
   clipLines = out_Scratch + os.sep + "clipLines"
   arcpy.Clip_analysis (nhdFlowline, mergeFeats, clipLines)
   
   # Create points from start- and endpoints of clipped flowlines
   # tmpPts = out_Scratch + os.sep + "tmpPts"
   arcpy.FeatureVerticesToPoints_management (clipLines, out_Points, "BOTH_ENDS")
   
   # Attribute points designating them tidal or not
   # # Spatial join allows for a 3-meter spatial error
   # arcpy.SpatialJoin_analysis(tmpPts, in_NWI, out_Points, "JOIN_ONE_TO_ONE", "KEEP_ALL", "", "WITHIN_A_DISTANCE", "3 Meters")
   arcpy.ca.JoinAttributesFromPolygon(out_Points, in_NWI, fld_Tidal)
   codeblock = """def fillNulls(tidal):
      if not tidal:
         return 0
      else:
         return tidal"""
   expression = "fillNulls(!%s!)"%fld_Tidal
   arcpy.management.CalculateField(out_Points, fld_Tidal, expression, "PYTHON", codeblock)
   
   # timestamp
   t1 = datetime.now()
   ds = GetElapsedTime (t0, t1)
   printMsg("Completed MakeNetworkPts_scs function. Time elapsed: %s" % ds)
   
   return out_Points
   
def CreateLines_scs(in_Points, in_downTrace, in_upTrace, in_tidalTrace, out_Lines, fld_Tidal = "Tidal", out_Scratch = "in_memory"): #arcpy.env.scratchGDB):
   """Loads SCU points derived from Procedural Features, solves the upstream,  downstream, and tidal service layers, and combines network segments to create linear SCUs.
   
   Parameters:
   
   - in_Points = Input feature class containing points generated from procedural features; must have a field indicating whether or not points are tidal
   - in_downTrace = Network Analyst service layer set up to run downstream
   - in_upTrace = Network Analyst service layer set up to run upstream
   - in_tidalTrace = Network Analyst service layer set up to run upstream and downstream in tidal areas
   - out_Lines = Output lines representing Stream Conservation Units
   - fld_Tidal = field in in_Points indicating tidal status
   - out_Scratch = Geodatabase to contain intermediate outputs"""
   
   arcpy.CheckOutExtension("Network")
   
   # timestamp
   t0 = datetime.now()

   printMsg("Designating line and point outputs...")
   downLines = out_Scratch + os.sep + "downLines"
   upLines = out_Scratch + os.sep + "upLines"
   tidalLines = out_Scratch + os.sep + "tidalLines"
   tidalPts = out_Scratch + os.sep + "tidalPts"
   nontidalPts = out_Scratch + os.sep + "nontidalPts"
   outDir = os.path.dirname(out_Lines)
   
   # Split points into tidal and non-tidal layers
   printMsg("Splitting points into tidal vs non-tidal...")
   qry = "%s = 1"%fld_Tidal
   arcpy.Select_analysis (in_Points, tidalPts, qry)
   qry = "%s = 0"%fld_Tidal
   arcpy.Select_analysis (in_Points, nontidalPts, qry)
   
   # Load points as facilities into service layers; search distance 500 meters
   # Solve upstream and downstream service layers; save out lines and updated layers
   lines = []
   for sa in [[in_downTrace, nontidalPts, downLines], [in_upTrace, nontidalPts, upLines], [in_tidalTrace, tidalPts, tidalLines]]:
      inLyr = sa[0]
      inPoints = sa[1]
      outLines = sa[2]
      count = countFeatures(inPoints)
      if count > 0:
         printMsg("Loading points into service layer...")
         arcpy.na.AddLocations(in_network_analysis_layer = inLyr, 
         sub_layer = "Facilities", 
         in_table = inPoints, 
         field_mappings = "Name FID #", 
         search_tolerance = "500 Meters", 
         sort_field = "", 
         search_criteria = "NHDFlowline SHAPE;HydroNet_ND_Junctions NONE", 
         match_type = "MATCH_TO_CLOSEST", 
         append = "CLEAR", 
         snap_to_position_along_network = "SNAP", 
         snap_offset = "0 Meters", 
         exclude_restricted_elements = "INCLUDE", 
         search_query = "NHDFlowline #;HydroNet_ND_Junctions #")
         
         printMsg("Completed point loading.")
         printMsg("Solving service area for %s..." % inLyr)
         
         arcpy.na.Solve(in_network_analysis_layer = inLyr, 
            ignore_invalids = "SKIP", 
            terminate_on_solve_error = "TERMINATE", 
            simplification_tolerance = "", 
            overrides = "")

         inLines = inLyr + "\Lines"
         printMsg("Saving out lines...")
         arcpy.CopyFeatures_management(inLines, outLines)
         arcpy.RepairGeometry_management (outLines, "DELETE_NULL")
         # printMsg("Saving updated %s service layer to %s..." %(inLyr,outLyr))      
         # arcpy.SaveToLayerFile_management(inLyr, outLyr)
         lines.append(outLines)
      else:
         pass
   
   # Merge and dissolve the segments; ESRI does not make this simple
   printMsg("Merging segments...")
   comboLines = out_Scratch + os.sep + "comboLines"
   arcpy.Merge_management (lines, comboLines)
   
   # Unsplit lines
   UnsplitLines(comboLines, out_Lines)
   
   # timestamp
   t1 = datetime.now()
   ds = GetElapsedTime (t0, t1)
   printMsg("Completed function. Time elapsed: %s" % ds)

   arcpy.CheckInExtension("Network")
   
   return (out_Lines, in_downTrace, in_upTrace, in_tidalTrace)

def BufferLines_scs(in_Lines, in_StreamRiver, in_LakePond, in_Catch, out_Buffers, out_Scratch = "in_memory", buffDist = 150 ):
   """Buffers streams and rivers associated with SCU-lines within catchments. This function is called by the DelinSite_scs function, within a loop. 
   
   Parameters:
   in_Lines = Input SCU lines, generated as output from CreateLines_scu function
   in_StreamRiver = Input StreamRiver polygons from NHD
   in_LakePond = Input LakePond polygons from NHD
   in_Catch = Input catchments from NHDPlus
   out_Buffers = Output buffered SCU lines
   out_Scratch = Geodatabase to contain output products 
   buffDist = Distance, in meters, to buffer the SCU lines and their associated NHD polygons
   """

   # Set up variables
   clipRiverPoly = out_Scratch + os.sep + "clipRiverPoly"
   fillRiverPoly = out_Scratch + os.sep + "fillRiverPoly"
   clipLakePoly = out_Scratch + os.sep + "clipLakePoly"
   fillLakePoly = out_Scratch + os.sep + "fillLakePoly"
   # clipLines = out_Scratch + os.sep + "clipLines"
   StreamRiverBuff = out_Scratch + os.sep + "StreamRiverBuff"
   LakePondBuff = out_Scratch + os.sep + "LakePondBuff"
   LineBuff = out_Scratch + os.sep + "LineBuff"
   mergeBuff = out_Scratch + os.sep + "mergeBuff"
   dissBuff = out_Scratch + os.sep + "dissBuff"
   
   # Clip input layers to catchments
   # Also need to fill any holes in polygons to avoid aberrant results
   printMsg("Clipping StreamRiver polygons...")
   CleanClip("StreamRiver_Poly", in_Catch, clipRiverPoly)
   arcpy.EliminatePolygonPart_management (clipRiverPoly, fillRiverPoly, "PERCENT", "", 99, "CONTAINED_ONLY")
   arcpy.MakeFeatureLayer_management (fillRiverPoly, "StreamRivers")
   
   printMsg("Clipping LakePond polygons...")
   CleanClip("LakePond_Poly", in_Catch, clipLakePoly)
   arcpy.EliminatePolygonPart_management (clipLakePoly, fillLakePoly, "PERCENT", "", 99, "CONTAINED_ONLY")
   arcpy.MakeFeatureLayer_management (fillLakePoly, "LakePonds")
   
   # printMsg("Clipping SCU lines...")
   # arcpy.Clip_analysis(in_Lines, in_Catch, clipLines)
   
   # Select clipped NHD polygons intersecting SCU lines
   ### Is this step necessary? Yes. Otherwise little off-network ponds influence result.
   printMsg("Selecting by location the clipped NHD polygons intersecting SCU lines...")
   arcpy.SelectLayerByLocation_management("StreamRivers", "INTERSECT", in_Lines, "", "NEW_SELECTION")
   arcpy.SelectLayerByLocation_management("LakePonds", "INTERSECT", in_Lines, "", "NEW_SELECTION")
   
   # Buffer SCU lines and selected NHD polygons
   printMsg("Buffering StreamRiver polygons...")
   arcpy.Buffer_analysis("StreamRivers", StreamRiverBuff, buffDist, "", "ROUND", "NONE")
   
   printMsg("Buffering LakePond polygons...")
   arcpy.Buffer_analysis("LakePonds", LakePondBuff, buffDist, "", "ROUND", "NONE")
   
   printMsg("Buffering SCU lines...")
   arcpy.Buffer_analysis(in_Lines, LineBuff, buffDist, "", "ROUND", "NONE")
   
   # Merge buffers and dissolve
   printMsg("Merging buffer polygons...")
   arcpy.Merge_management ([StreamRiverBuff, LakePondBuff, LineBuff], mergeBuff)
   
   printMsg("Dissolving...")
   arcpy.Dissolve_management (mergeBuff, dissBuff, "", "", "SINGLE_PART")
   
   # Clip buffers to catchment
   printMsg("Clipping buffer zone to catchments...")
   CleanClip(dissBuff, in_Catch, out_Buffers)
   # arcpy.MakeFeatureLayer_management (out_Buffers, "clipBuffers")
   
   return out_Buffers

def DelinSite_scs(in_PF, in_Lines, in_Catch, in_hydroNet, in_ConSites, out_ConSites, in_FlowBuff, fld_Rule = "RULE", trim = "true", buffDist = 150, out_Scratch = "in_memory"):
   """Creates Stream Conservation Sites.
   
   Parameters:
   - in_PF = Input Procedural Features
   - in_Lines: Input SCU lines, generated as output from CreateLines_scu function
   - in_Catch: Input catchments from NHDPlus
   - in_hydroNet: Input hydrological network dataset
   - in_ConSites: feature class representing current Stream Conservation Sites (or, a template feature class)
   - out_ConSites: the output feature class representing updated Stream Conservation Sites
   - in_FlowBuff: Input polygons derived from raster where the flow distances shorter than a specified truncation distance are coded 1; output from the prepFlowBuff function. The flow buffers have been further split by catchments. Ignored if trim = "false", in which case "None" can be entered.
   - fld_Rule = field containing assigned processing rule (should be "SCU1" for features getting standard process or "SCU2" for alternate process)
   - trim: Indicates whether sites should be restricted to buffers ("true"; default) or encompass entire catchments ("false")
   - buffDist: Buffer distance used to make clipping buffers
   - out_Scratch: Geodatabase to contain output products 
   """
   
   # timestamp
   t0 = datetime.now()
   
   # Declare path/name of output data and workspace
   drive, path = os.path.splitdrive(out_ConSites) 
   path, filename = os.path.split(path)
   myWorkspace = drive + path
   Output_CS_fname = filename
   
   # Process:  Create Feature Class (to store ConSites)
   printMsg("Creating ConSites feature class to store output features...")
   arcpy.CreateFeatureclass_management (myWorkspace, Output_CS_fname, "POLYGON", in_ConSites, "", "", in_ConSites) 

   if trim == "true":
      # In this case you have to run line buffers in a loop to avoid aberrations
      # Set up some variables
      descHydro = arcpy.Describe(in_hydroNet)
      nwDataset = descHydro.catalogPath
      catPath = os.path.dirname(nwDataset) # This is where hydro layers will be found
      nhdArea = catPath + os.sep + "NHDArea"
      nhdWaterbody = catPath + os.sep + "NHDWaterbody"
            
      ### Variables used repeatedly in loop
      dissCatch = out_Scratch + os.sep + "dissCatch"
      clipBuff = out_Scratch + os.sep + "clipBuff"
      clipFlow = out_Scratch + os.sep + "clipFlow"
      flowPoly = out_Scratch + os.sep + "flowPoly"
            
      # Make feature layers
      printMsg("Making feature layers...")
      qry = "FType = 460" # StreamRiver only
      lyrStreamRiver = arcpy.MakeFeatureLayer_management (nhdArea, "StreamRiver_Poly", qry)
      qry = "FType = 390" # LakePond only
      lyrLakePond = arcpy.MakeFeatureLayer_management (nhdWaterbody, "LakePond_Poly", qry)
      catch = arcpy.MakeFeatureLayer_management (in_Catch, "lyr_Catchments")
      
      # Create empty feature class to store flow buffers
      printMsg("Creating empty feature class for flow buffers")
      sr = arcpy.Describe(in_FlowBuff).spatialReference
      fname = "flowBuffers"
      fpath = out_Scratch
      flowBuff = fpath + os.sep + fname
      
      if arcpy.Exists(flowBuff):
         arcpy.Delete_management(flowBuff)
      arcpy.CreateFeatureclass_management (fpath, fname, "POLYGON", in_Catch, "", "", sr)
      
      # ### This is never used; why did I do this??
      # # Create empty feature class to store clipping buffers
      # printMsg("Creating empty feature class for clipping buffers")
      # sr = arcpy.Describe(in_FlowBuff).spatialReference
      # fname = "clipBuffers"
      # fpath = out_Scratch
      # clipBuffers = fpath + os.sep + fname
      
      # if arcpy.Exists(clipBuffers):
         # arcpy.Delete_management(clipBuffers)
      # arcpy.CreateFeatureclass_management (fpath, fname, "POLYGON", in_Catch, "", "", sr)
      
      # # Reproject input lines, if necessary
      # tmpLines = out_Scratch + os.sep + "lines_prj" # Can NOT project to in_memory
      # lines_prj = ProjectToMatch_vec(in_Lines, in_FlowBuff, tmpLines, copy = 0)
      
      with arcpy.da.SearchCursor(in_Lines, ["SHAPE@", "OBJECTID"]) as myLines:
         for line in myLines:
            try:
               lineShp = line[0]
               lineID = line[1]
               arcpy.env.extent = "MAXOF"
                        
               # Select catchments intersecting scuLine
               printMsg("Selecting catchments containing SCU line...")
               arcpy.SelectLayerByLocation_management (catch, "INTERSECT", lineShp)
   
               # Dissolve catchments
               printMsg("Dissolving catchments...")
               arcpy.Dissolve_management (catch, dissCatch, "", "", "SINGLE_PART", "")
            
               # Create clipping buffer
               printMsg("Creating clipping buffer...")
               BufferLines_scs(lineShp, lyrStreamRiver, lyrLakePond, dissCatch, clipBuff, out_Scratch, buffDist)

               # Clip the flow buffer to the clipping buffer 
               printMsg("Clipping the flow buffer ...")
               arcpy.env.extent = clipBuff
               # clipRasterToPoly(in_FlowBuff, clipBuff, clipFlow)
               arcpy.Clip_analysis (in_FlowBuff, clipBuff, flowPoly)
               
               # printMsg("Converting flow buffer raster to polygon...")
               # arcpy.RasterToPolygon_conversion (clipFlow, flowPoly, "NO_SIMPLIFY", "VALUE")
               
               printMsg("Appending feature %s..." %lineID)
               arcpy.Append_management (flowPoly, flowBuff, "NO_TEST")
               
               # ###This is not used again; why did I do this??
               # printMsg("Appending feature %s..." %lineID)
               # arcpy.Append_management (clipBuff, clipBuffers, "NO_TEST")

            except:
               printMsg("Process failure for feature %s. Passing..." %lineID)
               tback()
      
      arcpy.env.extent = "MAXOF"
      # Burn in full catchments for alternate-process PFs
      qry = "%s = 'SCU2'"%fld_Rule
      altPF = arcpy.MakeFeatureLayer_management (in_PF, "lyr_altPF", qry)
      count = countFeatures(altPF)
      print(count)
      if count > 0:
         arcpy.SelectLayerByLocation_management(catch, "INTERSECT", altPF, "", "NEW_SELECTION")
         fullCatch = out_Scratch + os.sep + "fullCatchments"
         printMsg("Appending full catchments for selected features...")
         arcpy.Append_management (catch, flowBuff, "NO_TEST")
         
      in_Polys = flowBuff
   
   else: 
      # Select catchments intersecting scuLines
      printMsg("Selecting catchments containing SCU lines...")
      catch = arcpy.MakeFeatureLayer_management (in_Catch, "lyr_Catchments")
      arcpy.SelectLayerByLocation_management (catch, "INTERSECT", in_Lines)
      in_Polys = catch
   
      # # Dissolve catchments
      # printMsg("Dissolving catchments...")
      # dissCatch = out_Scratch + os.sep + "dissCatch"
      # arcpy.Dissolve_management ("lyr_Catchments", dissCatch, "", "", "SINGLE_PART", "")
      # in_Polys = dissCatch
   
   # Dissolve adjacent/overlapping features and fill in gaps 
   printMsg("Dissolving adjacent/overlapping features...")
   dissPolys = out_Scratch + os.sep + "dissPolys"
   arcpy.Dissolve_management (in_Polys, dissPolys, "", "", "SINGLE_PART")
   
   printMsg("Eliminating fragments...")
   arcpy.MakeFeatureLayer_management (dissPolys, "dissPolys")
   arcpy.SelectLayerByLocation_management("dissPolys", "INTERSECT", in_Lines, "", "NEW_SELECTION")

   printMsg("Filling in holes...")
   # Unfortunately this does not fill the 1-pixel holes at edges of shapes
   fillPolys = out_Scratch + os.sep + "fillPolys"
   arcpy. EliminatePolygonPart_management ("dissPolys", fillPolys, "PERCENT", "", 99, "CONTAINED_ONLY")
      
   # Append final shapes to template
   arcpy.Append_management (fillPolys, out_ConSites, "NO_TEST")
   
   # # Coalesce to create final sites - 
   # # This takes forever! Like 9 hours. Don't include unless committee really wants it
   # printMsg("Coalescing...")
   # Coalesce(fillPolys, 10, out_ConSites)
   
   # timestamp
   t1 = datetime.now()
   ds = GetElapsedTime (t0, t1)
   printMsg("Completed function. Time elapsed: %s" % ds)
   
   return fillPolys

def main():
   in_PF = r"N:\ConSites_delin\Biotics.gdb\pfStream"
   # in_PF = r"N:\ProProjects\ConSites\SCS_Testing.gdb\TestPF"
   in_ConSites = r"N:\ConSites_delin\Biotics.gdb\csStream"
   fldID = "SFID"
   fld_Rule = "RULE"
   in_SCU = r"N:\ConSites_delin\Biotics.gdb\csStream"
   in_hydroNet = r"N:\SpatialData\NHD_Plus\HydroNet\VA_HydroNetHR\VA_HydroNetHR.gdb\HydroNet\HydroNet_ND"
   in_dams = r"N:\ProProjects\ConSites\Shapefiles\NID_damsVA.shp"
   in_downTrace = r"N:\SpatialData\NHD_Plus\HydroNet\VA_HydroNetHR\naDownTrace_500.lyr"
   in_upTrace = r"N:\SpatialData\NHD_Plus\HydroNet\VA_HydroNetHR\naUpTrace_3000.lyr"
   in_tidalTrace = r"N:\SpatialData\NHD_Plus\HydroNet\VA_HydroNetHR\naTidalTrace_3000.lyr"
   in_Catch = r"N:\SpatialData\NHD_Plus\HydroNet\VA_HydroNetHR\VA_HydroNetHR.gdb\NHDPlusCatchment"
   # in_FlowBuff = r"N:\ProProjects\ConSites\ConSite_Tools_Inputs.gdb\FlowBuff150_albers"
   # in_FlowBuff = r"N:\ProProjects\ConSites\ConSite_Tools_Inputs.gdb\FlowBuff150_Poly_clp_split"
   ### Performance VASTLY improved by converting this to a shapefile. Dunno why.
   in_FlowBuff = r"N:\ProProjects\ConSites\Shapefiles\FlowBuff150_Poly_clp_split.shp"
   in_NWI = r"N:\SpatialData\USFWS\NWI\VA_geodatabase_wetlands.gdb\VA_Wetlands"
   # outFeats = r"N:\ProProjects\ConSites\SCS_Testing.gdb\ShiftFeats"
   out_Points = r"N:\ProProjects\ConSites\SCS_Testing.gdb\scsPoints"
   # out_Points = r"N:\ProProjects\ConSites\SCS_Testing.gdb\TestPoints"
   in_Points = out_Points
   # out_Lines = r"N:\ProProjects\ConSites\SCS_Testing.gdb\scsLines"
   out_Lines = r"N:\ProProjects\ConSites\SCS_Testing.gdb\scsLines_unsplit"
   in_Lines = out_Lines
   out_SCS = r"N:\ProProjects\ConSites\SCS_Testing.gdb\scsPolys" 
   out_Scratch = r"C:\Working\ConSites\scratch.gdb"
   
   

   # MakeServiceLayers_scs(in_hydroNet, upDist = 3000, downDist = 500)
   # MakeNetworkPts_scs(in_PF, in_hydroNet, in_Catch, in_NWI, out_Points, fld_SFID = "SFID", fld_Tidal = "Tidal", out_Scratch = r"N:\ProProjects\ConSites\scratch.gdb")
   # CreateLines_scs(in_Points, in_downTrace, in_upTrace, in_tidalTrace, out_Lines, "Tidal", out_Scratch)
   DelinSite_scs(in_PF, in_Lines, in_Catch, in_hydroNet, in_ConSites, out_SCS, in_FlowBuff, "RULE", "true", 150, out_Scratch)

if __name__ == "__main__":
   main()<|MERGE_RESOLUTION|>--- conflicted
+++ resolved
@@ -1630,7 +1630,8 @@
    - in_Hydro: feature class representing water bodies
    - in_TranSurf: feature class(es) representing transportation surfaces (i.e., road and rail) [If multiple, this is a string with items separated by ';']
    - in_Exclude: feature class representing areas to definitely exclude from sites
-   - scratchGDB: geodatabase to contain intermediate/scratch products. Setting this to "in_memory" can result in HUGE savings in processing time, but there's a chance you might run out of memory and cause a crash.
+   - scratchGDB: geodatabase to contain intermediate/scratch products. Setting
+   this to "in_memory" can result in HUGE savings in processing time, but there's a chance you might run out of memory and cause a crash.
    '''
    
    # Get timestamp
@@ -1731,12 +1732,7 @@
    printMsg("Creating ProtoSites by shrinkwrapping SBBs...")
    outPS = myWorkspace + os.sep + 'ProtoSites'
    printMsg('ProtoSites will be stored here: %s' % outPS)
-<<<<<<< HEAD
-   ShrinkWrap("SBB_lyr", dilDist, outPS)
-   # CleanBuffer("SBB_lyr", dilDist, outPS)
-=======
    ShrinkWrap("SBB_lyr", clusterDist, outPS)
->>>>>>> 5dfb1fde
 
    # # Generalize Features in hopes of speeding processing and preventing random processing failures 
    # arcpy.AddMessage("Simplifying features...")
